<?xml version="1.0" encoding="utf-8"?>
<locale-config xmlns:android="http://schemas.android.com/apk/res/android">
    <locale android:name="de" />
    <locale android:name="en" />
    <locale android:name="fi" />
    <locale android:name="he" />
    <locale android:name="it" />
    <locale android:name="nl" />
<<<<<<< HEAD
    <locale android:name="ru" />
=======
    <locale android:name="pt" />
>>>>>>> 5ee8d7a8
    <locale android:name="uk" />
    <locale android:name="zh" />
</locale-config><|MERGE_RESOLUTION|>--- conflicted
+++ resolved
@@ -6,11 +6,8 @@
     <locale android:name="he" />
     <locale android:name="it" />
     <locale android:name="nl" />
-<<<<<<< HEAD
+    <locale android:name="pt" />
     <locale android:name="ru" />
-=======
-    <locale android:name="pt" />
->>>>>>> 5ee8d7a8
     <locale android:name="uk" />
     <locale android:name="zh" />
 </locale-config>