import { getLocales } from 'expo-localization';
import i18n from 'i18next';
import { initReactI18next } from 'react-i18next';

import de from './locales/de.json';
import en from './locales/en.json';
import fi from './locales/fi.json';
import he from './locales/he.json';
import it from './locales/it.json';
import nl from './locales/nl.json';
<<<<<<< HEAD
import ru from './locales/ru.json';
=======
import pt from './locales/pt.json';
>>>>>>> 5ee8d7a8
import uk from './locales/uk.json';
import zh from './locales/zh.json';

const resources = {
  de: { translation: de },
  en: { translation: en },
  fi: { translation: fi },
  he: { translation: he },
  nl: { translation: nl },
  it: { translation: it },
<<<<<<< HEAD
  ru: { translation: ru },
=======
  pt: { translation: pt },
>>>>>>> 5ee8d7a8
  uk: { translation: uk },
  zh: { translation: zh },
};

/**
 * Initialize i18n configuration
 */
const initI18n = async (): Promise<void> => {
  // Always use system language, no custom storage
  const locales = getLocales();
  const deviceLanguage = locales[0]?.languageCode ?? 'en';
  const selectedLanguage = resources[deviceLanguage as keyof typeof resources] ? deviceLanguage : 'en';

  // eslint-disable-next-line import/no-named-as-default-member
  await i18n
    .use(initReactI18next)
    .init({
      resources,
      lng: selectedLanguage,
      fallbackLng: 'en',
      interpolation: {
        escapeValue: false,
      },
      react: {
        useSuspense: false,
      },
    });
};

export { initI18n };
export default i18n;<|MERGE_RESOLUTION|>--- conflicted
+++ resolved
@@ -8,11 +8,8 @@
 import he from './locales/he.json';
 import it from './locales/it.json';
 import nl from './locales/nl.json';
-<<<<<<< HEAD
+import pt from './locales/pt.json';
 import ru from './locales/ru.json';
-=======
-import pt from './locales/pt.json';
->>>>>>> 5ee8d7a8
 import uk from './locales/uk.json';
 import zh from './locales/zh.json';
 
@@ -23,11 +20,8 @@
   he: { translation: he },
   nl: { translation: nl },
   it: { translation: it },
-<<<<<<< HEAD
+  pt: { translation: pt },
   ru: { translation: ru },
-=======
-  pt: { translation: pt },
->>>>>>> 5ee8d7a8
   uk: { translation: uk },
   zh: { translation: zh },
 };
