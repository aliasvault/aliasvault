/* eslint-disable @typescript-eslint/no-explicit-any */
import { storage } from 'wxt/utils/storage';

import type { EncryptionKeyDerivationParams } from '@/utils/dist/shared/models/metadata';
import type { Vault, VaultResponse, VaultPostResponse } from '@/utils/dist/shared/models/webapi';
import { EncryptionUtility } from '@/utils/EncryptionUtility';
import { SqliteClient } from '@/utils/SqliteClient';
import { VaultVersionIncompatibleError } from '@/utils/types/errors/VaultVersionIncompatibleError';
import { BoolResponse as messageBoolResponse } from '@/utils/types/messaging/BoolResponse';
import { CredentialsResponse as messageCredentialsResponse } from '@/utils/types/messaging/CredentialsResponse';
import { IdentitySettingsResponse } from '@/utils/types/messaging/IdentitySettingsResponse';
import { PasswordSettingsResponse as messagePasswordSettingsResponse } from '@/utils/types/messaging/PasswordSettingsResponse';
import { StringResponse as stringResponse } from '@/utils/types/messaging/StringResponse';
import { VaultResponse as messageVaultResponse } from '@/utils/types/messaging/VaultResponse';
import { VaultUploadResponse as messageVaultUploadResponse } from '@/utils/types/messaging/VaultUploadResponse';
import { WebApiService } from '@/utils/WebApiService';

import { t } from '@/i18n/StandaloneI18n';

/**
 * Cache for the SqliteClient to avoid repeated decryption and initialization.
 * The cached instance is the single source of truth for the in-memory vault.
 *
 * Cache Strategy:
 * - Local mutations (createCredential, etc.): Work directly on cachedSqliteClient, no cache clearing
 * - New vault from remote (login, sync): Clear cache by setting both to null
 * - Logout/clear vault: Clear cache by setting both to null
 *
 * The cache is cleared by setting cachedSqliteClient and cachedVaultBlob to null directly
 * in the functions that receive new vault data from external sources.
 */
let cachedSqliteClient: SqliteClient | null = null;
let cachedVaultBlob: string | null = null;

/**
 * Check if the user is logged in and if the vault is locked, and also check for pending migrations.
 */
export async function handleCheckAuthStatus() : Promise<{ isLoggedIn: boolean, isVaultLocked: boolean, hasPendingMigrations: boolean, error?: string }> {
  const username = await storage.getItem('local:username');
  const accessToken = await storage.getItem('local:accessToken');
  // Check local: storage for persistent vault (survives browser close)
  const vaultData = await storage.getItem('local:encryptedVault');
  const encryptionKey = await handleGetEncryptionKey();

  const isLoggedIn = username !== null && accessToken !== null;
  const isVaultLocked = isLoggedIn && (vaultData === null || encryptionKey === null);

  // If vault is locked, we can't check for pending migrations
  if (isVaultLocked) {
    return {
      isLoggedIn,
      isVaultLocked,
      hasPendingMigrations: false
    };
  }

  // If not logged in, no need to check migrations
  if (!isLoggedIn) {
    return {
      isLoggedIn,
      isVaultLocked,
      hasPendingMigrations: false
    };
  }

  // Vault is unlocked, check for pending migrations
  try {
    const sqliteClient = await createVaultSqliteClient();
    const hasPendingMigrations = await sqliteClient.hasPendingMigrations();
    return {
      isLoggedIn,
      isVaultLocked,
      hasPendingMigrations
    };
  } catch (error) {
    // If it's a version incompatibility error, we need to handle it specially
    if (error instanceof VaultVersionIncompatibleError) {
      // Return the error so the UI can handle it appropriately (logout user)
      return {
        isLoggedIn,
        isVaultLocked,
        hasPendingMigrations: false,
        error: error.message
      };
    }

    return {
      isLoggedIn,
      isVaultLocked,
      hasPendingMigrations: false,
      error: error instanceof Error ? error.message : await t('common.errors.unknownError')
    };
  }
}

/**
 * Store vault metadata (email domains) in browser storage.
 * This is used during login/sync when receiving vault data from the server.
 */
export async function handleStoreVaultMetadata(
  message: {
    publicEmailDomainList?: string[];
    privateEmailDomainList?: string[];
    hiddenPrivateEmailDomainList?: string[];
  },
) : Promise<messageBoolResponse> {
  try {
<<<<<<< HEAD
    if (message.publicEmailDomainList) {
      await storage.setItem('local:publicEmailDomains', message.publicEmailDomainList);
=======
    const vaultRequest = message as StoreVaultRequest;

    // Store new encrypted vault in session storage.
    await storage.setItem('session:encryptedVault', vaultRequest.vaultBlob);

    // Clear cached client since we received a new vault blob from external source
    cachedSqliteClient = null;
    cachedVaultBlob = null;

    /*
     * For all other values, check if they have a value and store them in session storage if they do.
     * Some updates, e.g. when mutating local database, these values will not be set.
     */

    if (vaultRequest.publicEmailDomainList) {
      await storage.setItem('session:publicEmailDomains', vaultRequest.publicEmailDomainList);
>>>>>>> 13e7f1dd
    }

    if (message.privateEmailDomainList) {
      await storage.setItem('local:privateEmailDomains', message.privateEmailDomainList);
    }

    if (message.hiddenPrivateEmailDomainList) {
      await storage.setItem('local:hiddenPrivateEmailDomains', message.hiddenPrivateEmailDomainList);
    }

    return { success: true };
  } catch (error) {
    console.error('Failed to store vault metadata:', error);
    return { success: false, error: await t('common.errors.unknownError') };
  }
}

/**
 * Store the encryption key (derived key) in browser storage.
 */
export async function handleStoreEncryptionKey(
  encryptionKey: string,
) : Promise<messageBoolResponse> {
  try {
    await storage.setItem('session:encryptionKey', encryptionKey);
    return { success: true };
  } catch (error) {
    console.error('Failed to store encryption key:', error);
    return { success: false, error: await t('common.errors.unknownErrorTryAgain') };
  }
}

/**
 * Store the encryption key derivation parameters in browser storage.
 * These are stored in local: storage to enable offline unlock after browser restart.
 */
export async function handleStoreEncryptionKeyDerivationParams(
  params: EncryptionKeyDerivationParams,
) : Promise<messageBoolResponse> {
  try {
    await storage.setItem('local:encryptionKeyDerivationParams', params);
    return { success: true };
  } catch (error) {
    console.error('Failed to store encryption key derivation params:', error);
    return { success: false, error: await t('common.errors.unknownErrorTryAgain') };
  }
}

/**
 * Sync the vault with the server to check if a newer vault is available. If so, the vault will be updated.
 */
export async function handleSyncVault(
) : Promise<messageBoolResponse> {
  const webApi = new WebApiService();
  const statusResponse = await webApi.getStatus();
  const statusError = webApi.validateStatusResponse(statusResponse);
  if (statusError !== null) {
    return { success: false, error: await t('common.errors.' + statusError) };
  }

  const vaultRevisionNumber = await storage.getItem('local:vaultRevisionNumber') as number;

  if (statusResponse.vaultRevision > vaultRevisionNumber) {
    // Retrieve the latest vault from the server.
    const vaultResponse = await webApi.get<VaultResponse>('Vault');

    // Store in local: storage for persistence (fresh from server, no pending sync)
    await storage.setItems([
      { key: 'local:encryptedVault', value: vaultResponse.vault.blob },
      { key: 'local:publicEmailDomains', value: vaultResponse.vault.publicEmailDomainList },
      { key: 'local:privateEmailDomains', value: vaultResponse.vault.privateEmailDomainList },
      { key: 'local:hiddenPrivateEmailDomains', value: vaultResponse.vault.hiddenPrivateEmailDomainList },
      { key: 'local:vaultRevisionNumber', value: vaultResponse.vault.currentRevisionNumber },
      { key: 'local:hasPendingSync', value: false }
    ]);

    // Clear cached client since we received a new vault blob from server
    cachedSqliteClient = null;
    cachedVaultBlob = null;
  }

  return { success: true };
}

/**
 * Get the vault from browser storage (local: for persistence).
 */
export async function handleGetVault(
) : Promise<messageVaultResponse> {
  try {
    const encryptionKey = await handleGetEncryptionKey();

    // Read from local: storage for persistent vault access
    const encryptedVault = await storage.getItem('local:encryptedVault') as string;
    const publicEmailDomains = await storage.getItem('local:publicEmailDomains') as string[];
    const privateEmailDomains = await storage.getItem('local:privateEmailDomains') as string[];
    const hiddenPrivateEmailDomains = await storage.getItem('local:hiddenPrivateEmailDomains') as string[] ?? [];
    const vaultRevisionNumber = await storage.getItem('local:vaultRevisionNumber') as number;

    if (!encryptedVault) {
      console.error('Vault not available');
      return { success: false, error: await t('common.errors.vaultNotAvailable') };
    }

    if (!encryptionKey) {
      console.error('Encryption key not available');
      return { success: false, error: await t('common.errors.vaultIsLocked') };
    }

    const decryptedVault = await EncryptionUtility.symmetricDecrypt(
      encryptedVault,
      encryptionKey
    );

    return {
      success: true,
      vault: decryptedVault,
      publicEmailDomains: publicEmailDomains ?? [],
      privateEmailDomains: privateEmailDomains ?? [],
      hiddenPrivateEmailDomains: hiddenPrivateEmailDomains ?? [],
      vaultRevisionNumber: vaultRevisionNumber ?? 0
    };
  } catch (error) {
    console.error('Failed to get vault:', error);
    return { success: false, error: await t('common.errors.unknownError') };
  }
}

/**
 * Lock the vault by clearing only session data.
 * This preserves local vault data so user can unlock again without server.
 */
export function handleLockVault(): messageBoolResponse {
  // Clear session-only data (locks the vault)
  storage.removeItems([
    'session:encryptionKey',
    'session:persistedFormValues',
  ]);

  return { success: true };
}

/**
 * Clear the vault completely from browser storage (both local: and session:).
 * This is used for full logout - removes all vault data.
 */
export function handleClearVault(): messageBoolResponse {
  // Clear persistent vault data from local: storage
  storage.removeItems([
    'local:encryptedVault',
    'local:publicEmailDomains',
    'local:privateEmailDomains',
    'local:hiddenPrivateEmailDomains',
    'local:vaultRevisionNumber',
    'local:isOfflineMode',
    'local:hasPendingSync',
    'local:encryptionKeyDerivationParams'
  ]);

  // Clear session-only data
  storage.removeItems([
    'session:encryptionKey',
    'session:persistedFormValues',
  ]);

  // Clear cached client since vault was cleared
  cachedSqliteClient = null;
  cachedVaultBlob = null;

  return { success: true };
}

/**
 * Get all credentials.
 */
export async function handleGetCredentials(
) : Promise<messageCredentialsResponse> {
  const encryptionKey = await handleGetEncryptionKey();

  if (!encryptionKey) {
    return { success: false, error: await t('common.errors.vaultIsLocked') };
  }

  try {
    const sqliteClient = await createVaultSqliteClient();
    const credentials = sqliteClient.getAllCredentials();
    return { success: true, credentials: credentials };
  } catch (error) {
    console.error('Error getting credentials:', error);
    return { success: false, error: await t('common.errors.unknownError') };
  }
}

/**
 * Get credentials filtered by URL and page title for autofill performance optimization.
 * Filters credentials in the background script before sending to reduce message payload size.
 * Critical for large vaults (1000+ credentials) to avoid multi-second delays.
 *
 * @param message - Filtering parameters: currentUrl, pageTitle, matchingMode
 */
export async function handleGetFilteredCredentials(
  message: { currentUrl: string, pageTitle: string, matchingMode?: string }
) : Promise<messageCredentialsResponse> {
  const encryptionKey = await handleGetEncryptionKey();

  if (!encryptionKey) {
    return { success: false, error: await t('common.errors.vaultIsLocked') };
  }

  try {
    const sqliteClient = await createVaultSqliteClient();
    const allCredentials = sqliteClient.getAllCredentials();

    const { filterCredentials, AutofillMatchingMode } = await import('@/utils/credentialMatcher/CredentialMatcher');

    // Parse matching mode from string
    let matchingMode = AutofillMatchingMode.DEFAULT;
    if (message.matchingMode) {
      matchingMode = message.matchingMode as typeof AutofillMatchingMode[keyof typeof AutofillMatchingMode];
    }

    // Filter credentials in background to reduce payload size (~95% reduction)
    const filteredCredentials = filterCredentials(
      allCredentials,
      message.currentUrl,
      message.pageTitle,
      matchingMode
    );

    return { success: true, credentials: filteredCredentials };
  } catch (error) {
    console.error('Error getting filtered credentials:', error);
    return { success: false, error: await t('common.errors.unknownError') };
  }
}

/**
 * Get credentials filtered by text search query.
 * Searches across entire vault (service name, username, email, URL) and returns matches.
 *
 * @param message - Search parameters: searchTerm
 */
export async function handleGetSearchCredentials(
  message: { searchTerm: string }
) : Promise<messageCredentialsResponse> {
  const encryptionKey = await handleGetEncryptionKey();

  if (!encryptionKey) {
    return { success: false, error: await t('common.errors.vaultIsLocked') };
  }

  try {
    const sqliteClient = await createVaultSqliteClient();
    const allCredentials = sqliteClient.getAllCredentials();

    // If search term is empty, return empty array
    if (!message.searchTerm || message.searchTerm.trim() === '') {
      return { success: true, credentials: [] };
    }

    const searchTerm = message.searchTerm.toLowerCase().trim();

    // Filter credentials by search term across multiple fields
    const searchResults = allCredentials.filter(cred => {
      const searchableFields = [
        cred.ServiceName?.toLowerCase(),
        cred.Username?.toLowerCase(),
        cred.Alias?.Email?.toLowerCase(),
        cred.ServiceUrl?.toLowerCase()
      ];
      return searchableFields.some(field => field?.includes(searchTerm));
    }).sort((a, b) => {
      // Sort by service name, then username
      const serviceNameComparison = (a.ServiceName ?? '').localeCompare(b.ServiceName ?? '');
      if (serviceNameComparison !== 0) {
        return serviceNameComparison;
      }
      return (a.Username ?? '').localeCompare(b.Username ?? '');
    });

    return { success: true, credentials: searchResults };
  } catch (error) {
    console.error('Error searching credentials:', error);
    return { success: false, error: await t('common.errors.unknownError') };
  }
}

/**
 * Create an identity.
 */
export async function handleCreateIdentity(
  message: any,
) : Promise<messageBoolResponse> {
  const encryptionKey = await handleGetEncryptionKey();

  if (!encryptionKey) {
    return { success: false, error: await t('common.errors.vaultIsLocked') };
  }

  try {
    const sqliteClient = await createVaultSqliteClient();

    // Add the new credential to the vault/database.
    await sqliteClient.createCredential(message.credential, message.attachments || []);

    // Upload the new vault to the server.
    await uploadNewVaultToServer(sqliteClient);

    return { success: true };
  } catch (error) {
    console.error('Failed to create identity:', error);
    return { success: false, error: await t('common.errors.unknownError') };
  }
}

/**
 * Get the email addresses for a vault.
 */
export async function getEmailAddressesForVault(
  sqliteClient: SqliteClient
): Promise<string[]> {
  // TODO: create separate query to only get email addresses to avoid loading all credentials.
  const credentials = sqliteClient.getAllCredentials();

  // Get metadata from local: storage
  const privateEmailDomains = await storage.getItem('local:privateEmailDomains') as string[];

  const emailAddresses = credentials
    .filter(cred => cred.Alias?.Email != null)
    .map(cred => cred.Alias.Email ?? '')
    .filter((email, index, self) => self.indexOf(email) === index);

  return emailAddresses.filter(email => {
    const domain = email?.split('@')[1];
    return domain && privateEmailDomains.includes(domain);
  });
}

/**
 * Get default email domain for a vault.
 */
export function handleGetDefaultEmailDomain(): Promise<stringResponse> {
  return (async (): Promise<stringResponse> => {
    try {
      const sqliteClient = await createVaultSqliteClient();
      const defaultEmailDomain = await sqliteClient.getDefaultEmailDomain();

      return { success: true, value: defaultEmailDomain ?? undefined };
    } catch (error) {
      console.error('Error getting default email domain:', error);
      return { success: false, error: await t('common.errors.unknownError') };
    }
  })();
}

/**
 * Get the default identity settings.
 * Returns the effective language (with smart UI language matching if no explicit override is set).
 */
export async function handleGetDefaultIdentitySettings(
) : Promise<IdentitySettingsResponse> {
  try {
    const sqliteClient = await createVaultSqliteClient();
    const language = await sqliteClient.getEffectiveIdentityLanguage();
    const gender = sqliteClient.getDefaultIdentityGender();

    return {
      success: true,
      settings: {
        language,
        gender
      }
    };
  } catch (error) {
    console.error('Error getting default identity settings:', error);
    return { success: false, error: await t('common.errors.unknownError') };
  }
}

/**
 * Get the password settings.
 */
export async function handleGetPasswordSettings(
) : Promise<messagePasswordSettingsResponse> {
  try {
    const sqliteClient = await createVaultSqliteClient();
    const passwordSettings = sqliteClient.getPasswordSettings();

    return { success: true, settings: passwordSettings };
  } catch (error) {
    console.error('Error getting password settings:', error);
    return { success: false, error: await t('common.errors.unknownError') };
  }
}

/**
 * Get the encryption key for the encrypted vault.
 */
export async function handleGetEncryptionKey(
) : Promise<string | null> {
  // Try the current key name first (since 0.22.0)
  let encryptionKey = await storage.getItem('session:encryptionKey') as string | null;

  // Fall back to the legacy key name if not found
  if (!encryptionKey) {
    // TODO: this check can be removed some period of time after 0.22.0 is released.
    encryptionKey = await storage.getItem('session:derivedKey') as string | null;
  }

  return encryptionKey;
}

/**
 * Get the encryption key derivation parameters for password change detection and offline mode.
 * These are stored in local: storage to enable offline unlock after browser restart.
 */
export async function handleGetEncryptionKeyDerivationParams(
) : Promise<EncryptionKeyDerivationParams | null> {
  // Try local: storage first (current location since offline support)
  let params = await storage.getItem('local:encryptionKeyDerivationParams') as EncryptionKeyDerivationParams | null;

  // Fall back to session: storage for backwards compatibility
  if (!params) {
    params = await storage.getItem('session:encryptionKeyDerivationParams') as EncryptionKeyDerivationParams | null;
  }

  return params;
}

/**
 * Upload the currently stored vault to the server.
 */
export async function handleUploadVault(
) : Promise<messageVaultUploadResponse> {
  try {
<<<<<<< HEAD
    // Create sqlite client from the already-stored vault blob.
    const sqliteClient = await createVaultSqliteClient();

    // Upload the vault to the server.
=======
    // Persist the current updated vault blob in session storage.
    await storage.setItem('session:encryptedVault', message.vaultBlob);

    // Upload the new vault to the server.
    const sqliteClient = await createVaultSqliteClient();
>>>>>>> 13e7f1dd
    const response = await uploadNewVaultToServer(sqliteClient);
    return { success: true, status: response.status, newRevisionNumber: response.newRevisionNumber };
  } catch (error) {
    console.error('Failed to upload vault:', error);
    // hasPendingSync stays true since upload failed
    return { success: false, error: await t('common.errors.unknownError') };
  }
}

/**
 * Handle persisting form values to storage.
 * Data is encrypted using the derived key for additional security.
 */
export async function handlePersistFormValues(data: any): Promise<void> {
  const encryptionKey = await handleGetEncryptionKey();
  if (!encryptionKey) {
    throw new Error(await t('common.errors.unknownError'));
  }

  // Always stringify the data properly
  const serializedData = JSON.stringify(data);
  const encryptedData = await EncryptionUtility.symmetricEncrypt(
    serializedData,
    encryptionKey
  );
  await storage.setItem('session:persistedFormValues', encryptedData);
}

/**
 * Handle retrieving persisted form values from storage.
 * Data is decrypted using the derived key.
 */
export async function handleGetPersistedFormValues(): Promise<any | null> {
  const encryptionKey = await handleGetEncryptionKey();
  const encryptedData = await storage.getItem('session:persistedFormValues') as string | null;

  if (!encryptedData || !encryptionKey) {
    return null;
  }

  try {
    const decryptedData = await EncryptionUtility.symmetricDecrypt(
      encryptedData,
      encryptionKey
    );
    return JSON.parse(decryptedData);
  } catch (error) {
    console.error('Failed to decrypt or parse persisted form values:', error);
    return null;
  }
}

/**
 * Handle clearing persisted form values from storage.
 */
export async function handleClearPersistedFormValues(): Promise<void> {
  await storage.removeItem('session:persistedFormValues');
}

/**
 * Upload a new version of the vault to the server using the provided sqlite client.
 */
async function uploadNewVaultToServer(sqliteClient: SqliteClient) : Promise<VaultPostResponse> {
  const updatedVaultData = sqliteClient.exportToBase64();
  const encryptionKey = await handleGetEncryptionKey();

  if (!encryptionKey) {
    throw new Error(await t('common.errors.vaultIsLocked'));
  }

  const encryptedVault = await EncryptionUtility.symmetricEncrypt(
    updatedVaultData,
    encryptionKey
  );

<<<<<<< HEAD
  /*
   * Store in local: storage for persistence with pending sync flag.
   * We're about to upload, so mark as pending until confirmed.
   */
=======
  // Update storage with the newly encrypted vault (serialized from current in-memory state)
>>>>>>> 13e7f1dd
  await storage.setItems([
    { key: 'local:encryptedVault', value: encryptedVault },
    { key: 'local:hasPendingSync', value: true }
  ]);

<<<<<<< HEAD
  // Get metadata from local: storage
  const vaultRevisionNumber = await storage.getItem('local:vaultRevisionNumber') as number;
=======
  /*
   * Update cached vault blob to match the new encrypted version
   * This prevents unnecessary cache invalidation since the in-memory sqliteClient is already up to date
   */
  cachedVaultBlob = encryptedVault;

  // Get metadata from storage
  const vaultRevisionNumber = await storage.getItem('session:vaultRevisionNumber') as number;
>>>>>>> 13e7f1dd

  // Upload new encrypted vault to server.
  const username = await storage.getItem('local:username') as string;
  const emailAddresses = await getEmailAddressesForVault(sqliteClient);

  const newVault: Vault = {
    blob: encryptedVault,
    createdAt: new Date().toISOString(),
    credentialsCount: sqliteClient.getAllCredentials().length,
    currentRevisionNumber: vaultRevisionNumber,
    emailAddressList: emailAddresses,
    updatedAt: new Date().toISOString(),
    username: username,
    version: (await sqliteClient.getDatabaseVersion()).version,
    // TODO: add public RSA encryption key to payload when implementing vault creation from browser extension. Currently only web app does this.
    encryptionPublicKey: '',
  };

  const webApi = new WebApiService();
  const response = await webApi.post<Vault, VaultPostResponse>('Vault', newVault);

  // Check if response is successful (.status === 0)
  if (response.status === 0) {
    // Upload succeeded - update revision and clear pending sync
    await storage.setItems([
      { key: 'local:vaultRevisionNumber', value: response.newRevisionNumber },
      { key: 'local:hasPendingSync', value: false }
    ]);
  } else {
    // Upload failed - hasPendingSync stays true (was set above)
    throw new Error(await t('common.errors.unknownError'));
  }

  return response;
}

/**
 * Create a new sqlite client for the stored vault.
 * Uses a cache to avoid repeated decryption and initialization for read operations.
 */
async function createVaultSqliteClient() : Promise<SqliteClient> {
  // Read from local: storage for persistent vault access
  const encryptedVault = await storage.getItem('local:encryptedVault') as string;
  const encryptionKey = await handleGetEncryptionKey();
  if (!encryptedVault || !encryptionKey) {
    throw new Error(await t('common.errors.unknownError'));
  }

  // Check if we have a valid cached client
  if (cachedSqliteClient && cachedVaultBlob === encryptedVault) {
    return cachedSqliteClient;
  }

  // Decrypt the vault
  const decryptedVault = await EncryptionUtility.symmetricDecrypt(
    encryptedVault,
    encryptionKey
  );

  // Initialize the SQLite client with the decrypted vault
  const sqliteClient = new SqliteClient();
  await sqliteClient.initializeFromBase64(decryptedVault);

  // Cache the client and vault blob
  cachedSqliteClient = sqliteClient;
  cachedVaultBlob = encryptedVault;

  return sqliteClient;
}

/**
 * Get offline mode status.
 */
export async function handleGetOfflineMode(): Promise<boolean> {
  const isOffline = await storage.getItem('local:isOfflineMode') as boolean;
  return isOffline ?? false;
}

/**
 * Set offline mode status.
 */
export async function handleSetOfflineMode(isOffline: boolean): Promise<void> {
  await storage.setItem('local:isOfflineMode', isOffline);
}

/**
 * Get pending sync status (true if local vault has changes not yet uploaded to server).
 */
export async function handleGetHasPendingSync(): Promise<boolean> {
  const hasPendingSync = await storage.getItem('local:hasPendingSync') as boolean;
  return hasPendingSync ?? false;
}

/**
 * Set pending sync status.
 */
export async function handleSetHasPendingSync(hasPendingSync: boolean): Promise<void> {
  await storage.setItem('local:hasPendingSync', hasPendingSync);
}

/**
 * Get the encrypted vault blob directly (for merge operations).
 */
export async function handleGetEncryptedVault(): Promise<string | null> {
  return await storage.getItem('local:encryptedVault') as string | null;
}

/**
 * Store the encrypted vault blob with pending sync flag.
 * This is an atomic operation that should be used for all local vault mutations.
 *
 * @param request Object with vaultBlob, hasPendingSync flag, and optional vaultRevisionNumber
 */
export async function handleStoreEncryptedVault(request: { vaultBlob: string; hasPendingSync: boolean; vaultRevisionNumber?: number }): Promise<void> {
  if (request.vaultRevisionNumber !== undefined) {
    // Store vault, pending sync flag, and revision number atomically
    await storage.setItems([
      { key: 'local:encryptedVault', value: request.vaultBlob },
      { key: 'local:hasPendingSync', value: request.hasPendingSync },
      { key: 'local:vaultRevisionNumber', value: request.vaultRevisionNumber }
    ]);
  } else {
    await storage.setItems([
      { key: 'local:encryptedVault', value: request.vaultBlob },
      { key: 'local:hasPendingSync', value: request.hasPendingSync }
    ]);
  }
}<|MERGE_RESOLUTION|>--- conflicted
+++ resolved
@@ -105,27 +105,8 @@
   },
 ) : Promise<messageBoolResponse> {
   try {
-<<<<<<< HEAD
     if (message.publicEmailDomainList) {
       await storage.setItem('local:publicEmailDomains', message.publicEmailDomainList);
-=======
-    const vaultRequest = message as StoreVaultRequest;
-
-    // Store new encrypted vault in session storage.
-    await storage.setItem('session:encryptedVault', vaultRequest.vaultBlob);
-
-    // Clear cached client since we received a new vault blob from external source
-    cachedSqliteClient = null;
-    cachedVaultBlob = null;
-
-    /*
-     * For all other values, check if they have a value and store them in session storage if they do.
-     * Some updates, e.g. when mutating local database, these values will not be set.
-     */
-
-    if (vaultRequest.publicEmailDomainList) {
-      await storage.setItem('session:publicEmailDomains', vaultRequest.publicEmailDomainList);
->>>>>>> 13e7f1dd
     }
 
     if (message.privateEmailDomainList) {
@@ -561,18 +542,10 @@
 export async function handleUploadVault(
 ) : Promise<messageVaultUploadResponse> {
   try {
-<<<<<<< HEAD
     // Create sqlite client from the already-stored vault blob.
     const sqliteClient = await createVaultSqliteClient();
 
     // Upload the vault to the server.
-=======
-    // Persist the current updated vault blob in session storage.
-    await storage.setItem('session:encryptedVault', message.vaultBlob);
-
-    // Upload the new vault to the server.
-    const sqliteClient = await createVaultSqliteClient();
->>>>>>> 13e7f1dd
     const response = await uploadNewVaultToServer(sqliteClient);
     return { success: true, status: response.status, newRevisionNumber: response.newRevisionNumber };
   } catch (error) {
@@ -648,32 +621,17 @@
     encryptionKey
   );
 
-<<<<<<< HEAD
   /*
    * Store in local: storage for persistence with pending sync flag.
    * We're about to upload, so mark as pending until confirmed.
    */
-=======
-  // Update storage with the newly encrypted vault (serialized from current in-memory state)
->>>>>>> 13e7f1dd
   await storage.setItems([
     { key: 'local:encryptedVault', value: encryptedVault },
     { key: 'local:hasPendingSync', value: true }
   ]);
 
-<<<<<<< HEAD
   // Get metadata from local: storage
   const vaultRevisionNumber = await storage.getItem('local:vaultRevisionNumber') as number;
-=======
-  /*
-   * Update cached vault blob to match the new encrypted version
-   * This prevents unnecessary cache invalidation since the in-memory sqliteClient is already up to date
-   */
-  cachedVaultBlob = encryptedVault;
-
-  // Get metadata from storage
-  const vaultRevisionNumber = await storage.getItem('session:vaultRevisionNumber') as number;
->>>>>>> 13e7f1dd
 
   // Upload new encrypted vault to server.
   const username = await storage.getItem('local:username') as string;
