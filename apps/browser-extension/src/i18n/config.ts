/**
 * Central configuration for i18n languages
 * Add new languages here to make them available throughout the application
 */

import deTranslations from './locales/de.json';
import enTranslations from './locales/en.json';
import fiTranslations from './locales/fi.json';
import heTranslations from './locales/he.json';
import itTranslations from './locales/it.json';
import nlTranslations from './locales/nl.json';
import ruTranslations from './locales/ru.json';
import ukTranslations from './locales/uk.json';
import zhTranslations from './locales/zh.json';

/**
 * Create a map of all available languages and their resources for i18n.
 * When adding a new language, add the translation JSON file to the locales folder and add the language to the map here.
 */
export const LANGUAGE_RESOURCES = {
  de: {
    translation: deTranslations
  },
  en: {
    translation: enTranslations
  },
  fi: {
    translation: fiTranslations
  },
  he: {
    translation: heTranslations
  },
  it: {
    translation: itTranslations
  },
  nl: {
    translation: nlTranslations
  },
  ru: {
    translation: ruTranslations
  },
  uk: {
    translation: ukTranslations
  },
  zh: {
    translation: zhTranslations
  },
};

/**
 * List of all available languages with their code, name, native name and flag.
 * When adding a new language, add the language to the map here.
 */
export const AVAILABLE_LANGUAGES: ILanguageConfig[] = [
  {
    code: 'de',
    name: 'German',
    nativeName: 'Deutsch',
    flag: '🇩🇪'
  },
  {
    code: 'en',
    name: 'English',
    nativeName: 'English',
    flag: '🇺🇸'
  },
  {
    code: 'fi',
    name: 'Finnish',
    nativeName: 'Suomi',
    flag: '🇫🇮'
  },
  {
    code: 'he',
    name: 'Hebrew',
    nativeName: 'עברית',
    flag: '🇮🇱'
  },
  {
    code: 'it',
    name: 'Italian',
    nativeName: 'Italiano',
    flag: '🇮🇹'
  },
  {
    code: 'nl',
    name: 'Dutch',
    nativeName: 'Nederlands',
    flag: '🇳🇱'
  },
  {
<<<<<<< HEAD
    code: 'ru',
    name: 'Russian',
    nativeName: 'Русский',
    flag: '🇷🇺'
=======
    code: 'pt',
    name: 'Portuguese Brazilian',
    nativeName: 'Português Brasileiro',
    flag: '🇧🇷'
>>>>>>> 5ee8d7a8
  },
  {
    code: 'uk',
    name: 'Ukrainian',
    nativeName: 'Українська',
    flag: '🇺🇦'
  },
  {
    code: 'zh',
    name: 'Chinese',
    nativeName: '简体中文',
    flag: '🇨🇳'
  },
  /*
   * {
   *   code: 'es',
   *   name: 'Spanish',
   *   nativeName: 'Español',
   *   flag: '🇪🇸'
   * },
   * {
   *   code: 'fr',
   *   name: 'French',
   *   nativeName: 'Français',
   *   flag: '🇫🇷'
   * },
   */
];

/**
 * Default language that is used when no language is set in the browser or when a localized string is not found for the current language.
 */
export const DEFAULT_LANGUAGE = 'en';

export const LANGUAGE_CODES = AVAILABLE_LANGUAGES.map(lang => lang.code);

export interface ILanguageConfig {
    code: string;
    name: string;
    nativeName: string;
    flag?: string;
  }

/**
 * Type for content translations
 */
export type ContentTranslations = {
  [key: string]: string | ContentTranslations;
};

/**
 * Cache for loaded translations to avoid repeated file reads
 */
const translationCache = new Map<string, ContentTranslations>();

/**
 * Load translations for a specific language
 */
export async function loadTranslations(language: string): Promise<ContentTranslations> {
  const cacheKey = `all:${language}`;

  // Check cache first
  if (translationCache.has(cacheKey)) {
    return translationCache.get(cacheKey)!;
  }

  // Get translations from pre-loaded resources
  if (LANGUAGE_RESOURCES[language as keyof typeof LANGUAGE_RESOURCES]) {
    const translationData = LANGUAGE_RESOURCES[language as keyof typeof LANGUAGE_RESOURCES].translation;
    translationCache.set(cacheKey, translationData);
    return translationData;
  }

  // Fallback to English if available
  if (language !== DEFAULT_LANGUAGE && LANGUAGE_RESOURCES[DEFAULT_LANGUAGE]) {
    console.warn(`Translations not found for ${language}, falling back to ${DEFAULT_LANGUAGE}`);
    const fallbackData = LANGUAGE_RESOURCES[DEFAULT_LANGUAGE].translation;
    translationCache.set(cacheKey, fallbackData);
    return fallbackData;
  }

  // Return empty object as last resort
  console.warn(`No translations found for ${language} and no fallback available`);
  return {};
}

/**
 * Load all available translations for i18next
 */
export async function loadAllTranslations(): Promise<Record<string, { translation: ContentTranslations }>> {
  const resources: Record<string, { translation: ContentTranslations }> = {};

  for (const language of AVAILABLE_LANGUAGES) {
    try {
      const translations = await loadTranslations(language.code);
      resources[language.code] = { translation: translations };
    } catch (error) {
      console.warn(`Failed to load translations for ${language.code}:`, error);
    }
  }

  return resources;
}

/**
 * Get language config by code
 */
export function getLanguageConfig(code: string): ILanguageConfig | undefined {
  return AVAILABLE_LANGUAGES.find(lang => lang.code === code);
}

/**
 * Get nested value from object using dot notation
 */
export function getNestedValue(obj: Record<string, unknown>, path: string): unknown {
  return path.split('.').reduce((current: unknown, key: string) => {
    return current && typeof current === 'object' && current !== null && key in current
      ? (current as Record<string, unknown>)[key]
      : undefined;
  }, obj);
}<|MERGE_RESOLUTION|>--- conflicted
+++ resolved
@@ -89,17 +89,16 @@
     flag: '🇳🇱'
   },
   {
-<<<<<<< HEAD
+    code: 'pt',
+    name: 'Portuguese Brazilian',
+    nativeName: 'Português Brasileiro',
+    flag: '🇧🇷'
+  },
+  {
     code: 'ru',
     name: 'Russian',
     nativeName: 'Русский',
     flag: '🇷🇺'
-=======
-    code: 'pt',
-    name: 'Portuguese Brazilian',
-    nativeName: 'Português Brasileiro',
-    flag: '🇧🇷'
->>>>>>> 5ee8d7a8
   },
   {
     code: 'uk',
