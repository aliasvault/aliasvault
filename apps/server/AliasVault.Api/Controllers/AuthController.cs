//-----------------------------------------------------------------------
// <copyright file="AuthController.cs" company="aliasvault">
// Copyright (c) aliasvault. All rights reserved.
// Licensed under the AGPLv3 license. See LICENSE.md file in the project root for full license information.
// </copyright>
//-----------------------------------------------------------------------

namespace AliasVault.Api.Controllers;

using System.IdentityModel.Tokens.Jwt;
using System.Security.Claims;
using System.Security.Cryptography;
using System.Text;
using AliasServerDb;
using AliasVault.Api.Helpers;
using AliasVault.Auth;
using AliasVault.Cryptography.Client;
using AliasVault.Shared.Core;
using AliasVault.Shared.Models.Enums;
using AliasVault.Shared.Models.WebApi;
using AliasVault.Shared.Models.WebApi.Auth;
using AliasVault.Shared.Models.WebApi.PasswordChange;
using AliasVault.Shared.Providers.Time;
using AliasVault.Shared.Server.Services;
using AliasVault.Shared.Server.Utilities;
using Asp.Versioning;
using Microsoft.AspNetCore.Authorization;
using Microsoft.AspNetCore.Identity;
using Microsoft.AspNetCore.Mvc;
using Microsoft.EntityFrameworkCore;
using Microsoft.Extensions.Caching.Memory;
using Microsoft.IdentityModel.Tokens;
using SecureRemotePassword;

/// <summary>
/// Auth controller for handling authentication.
/// </summary>
/// <param name="dbContextFactory">AliasServerDbContext instance.</param>
/// <param name="userManager">UserManager instance.</param>
/// <param name="signInManager">SignInManager instance.</param>
/// <param name="configuration">IConfiguration instance.</param>
/// <param name="cache">IMemoryCache instance for persisting SRP values during multistep login process.</param>
/// <param name="timeProvider">ITimeProvider instance. This returns the time which can be mutated for testing.</param>
/// <param name="authLoggingService">AuthLoggingService instance. This is used to log auth attempts to the database.</param>
/// <param name="config">Config instance.</param>
/// <param name="settingsService">ServerSettingsService instance.</param>
[Route("v{version:apiVersion}/[controller]")]
[ApiController]
[ApiVersion("1")]
public class AuthController(IAliasServerDbContextFactory dbContextFactory, UserManager<AliasVaultUser> userManager, SignInManager<AliasVaultUser> signInManager, IConfiguration configuration, IMemoryCache cache, ITimeProvider timeProvider, AuthLoggingService authLoggingService, Config config, ServerSettingsService settingsService) : ControllerBase
{
    /// <summary>
    /// Semaphore to prevent concurrent access to the database when generating new tokens for a user.
    /// </summary>
    private static readonly SemaphoreSlim Semaphore = new(1, 1);

    /// <summary>
    /// Status endpoint called by client to check if user is still authenticated and get sync status.
    /// </summary>
    /// <param name="clientHeader">Client header.</param>
    /// <returns>Returns status response if valid authentication is provided, otherwise it will return 401 unauthorized.</returns>
    [Authorize]
    [HttpGet("status")]
    public async Task<IActionResult> Status([FromHeader(Name = "X-AliasVault-Client")] string? clientHeader)
    {
        var user = await userManager.GetUserAsync(User);
        if (user == null)
        {
            return Unauthorized();
        }

        // Get latest vault revision number
        var latestVault = user.Vaults.OrderByDescending(x => x.RevisionNumber).FirstOrDefault();
        var latestRevision = latestVault?.RevisionNumber ?? 0;

        // Check client version compatibility if header is provided
        var clientSupported = false;
        if (!string.IsNullOrEmpty(clientHeader))
        {
            // Client header format should be "{platform}-{version}" e.g. "chrome-1.4.0"
            var parts = clientHeader.Split('-');
            if (parts.Length == 2)
            {
                var platform = parts[0].ToLowerInvariant();
                var clientVersion = parts[1];

                if (AppInfo.MinimumClientVersions.TryGetValue(platform, out var minimumVersion))
                {
                    if (VersionHelper.IsVersionEqualOrNewer(clientVersion, minimumVersion))
                    {
                        clientSupported = true;
                    }
                }
                else
                {
                    // Unknown platform
                    clientSupported = false;
                }
            }
            else
            {
                // Invalid header format
                clientSupported = false;
            }
        }

        return Ok(new StatusResponse
        {
            ClientVersionSupported = clientSupported,
            ServerVersion = AppInfo.GetFullVersion(),
            VaultRevision = latestRevision,
            SrpSalt = latestVault?.Salt ?? string.Empty,
        });
    }

    /// <summary>
    /// Login endpoint used to process login attempt using credentials.
    /// </summary>
    /// <param name="model">Login model.</param>
    /// <returns>IActionResult.</returns>
    [HttpPost("login")]
    public async Task<IActionResult> Login([FromBody] LoginInitiateRequest model)
    {
        var user = await userManager.FindByNameAsync(model.Username);

        // If user doesn't exist, generate or retrieve fake data to prevent user enumeration attacks.
        if (user == null)
        {
            // Log the attempt internally
            await authLoggingService.LogAuthEventFailAsync(model.Username, AuthEventType.Login, AuthFailureReason.InvalidUsername);
            return FakeLoginResponse(model);
        }

        // Check if the account is locked out.
        if (await userManager.IsLockedOutAsync(user))
        {
            await authLoggingService.LogAuthEventFailAsync(model.Username, AuthEventType.TwoFactorAuthentication, AuthFailureReason.AccountLocked);
            return BadRequest(ApiErrorCodeHelper.CreateValidationErrorResponse(ApiErrorCode.ACCOUNT_LOCKED, 400));
        }

        // Check if the account is blocked.
        if (user.Blocked)
        {
            await authLoggingService.LogAuthEventFailAsync(model.Username, AuthEventType.Login, AuthFailureReason.AccountBlocked);
            return BadRequest(ApiErrorCodeHelper.CreateValidationErrorResponse(ApiErrorCode.ACCOUNT_BLOCKED, 400));
        }

        // Retrieve latest vault of user which contains the current salt and verifier.
        var latestVaultEncryptionSettings = AuthHelper.GetUserLatestVaultEncryptionSettings(user);

        // Server creates ephemeral and sends to client
        var ephemeral = Srp.GenerateEphemeralServer(latestVaultEncryptionSettings.Verifier);

        // Store the server ephemeral in memory cache for Validate() endpoint to use.
        cache.Set(AuthHelper.CachePrefixEphemeral + model.Username, ephemeral.Secret, TimeSpan.FromMinutes(5));

        return Ok(new LoginInitiateResponse(latestVaultEncryptionSettings.Salt, ephemeral.Public, latestVaultEncryptionSettings.EncryptionType, latestVaultEncryptionSettings.EncryptionSettings));
    }

    /// <summary>
    /// Validate endpoint used to validate the client's proof and generate the server's proof.
    /// </summary>
    /// <param name="model">ValidateLoginRequest model.</param>
    /// <returns>IActionResult.</returns>
    [HttpPost("validate")]
    public async Task<IActionResult> Validate([FromBody] ValidateLoginRequest model)
    {
        var (user, serverSession, error) = await ValidateUserAndPassword(model);
        if (error is not null)
        {
            // Error occured during validation, return the error.
            return error;
        }

        await authLoggingService.LogAuthEventSuccessAsync(model.Username, AuthEventType.Login);

        // If 2FA is required, return that status and no JWT token yet.
        if (user!.TwoFactorEnabled)
        {
            return Ok(new ValidateLoginResponse(true, string.Empty, null));
        }

        // Reset failed login attempts.
        await userManager.ResetAccessFailedCountAsync(user);

        var tokenModel = await GenerateNewTokensForUser(user, extendedLifetime: model.RememberMe);
        return Ok(new ValidateLoginResponse(false, serverSession!.Proof, tokenModel));
    }

    /// <summary>
    /// Validate login including two-factor authentication code check.
    /// </summary>
    /// <param name="model">ValidateLoginRequest2Fa model.</param>
    /// <returns>Task.</returns>
    [HttpPost("validate-2fa")]
    public async Task<IActionResult> Validate2Fa([FromBody] ValidateLoginRequest2Fa model)
    {
        var (user, serverSession, error) = await ValidateUserAndPassword(model);
        if (error is not null)
        {
            // Error occured during validation, return the error.
            return error;
        }

        if (user == null || serverSession == null)
        {
            // Expected variables are not set, return generic error.
            return BadRequest(ApiErrorCodeHelper.CreateValidationErrorResponse(ApiErrorCode.USER_NOT_FOUND, 400));
        }

        // Verify 2-factor code.
        var verifyResult = await userManager.VerifyTwoFactorTokenAsync(user, userManager.Options.Tokens.AuthenticatorTokenProvider, model.Code2Fa.ToString());
        if (!verifyResult)
        {
            // Increment failed login attempts in order to lock out the account when the limit is reached.
            await userManager.AccessFailedAsync(user);

            await authLoggingService.LogAuthEventFailAsync(model.Username, AuthEventType.TwoFactorAuthentication, AuthFailureReason.InvalidTwoFactorCode);
            return BadRequest(ApiErrorCodeHelper.CreateValidationErrorResponse(ApiErrorCode.INVALID_AUTHENTICATOR_CODE, 400));
        }

        // Validation of 2-FA token is successful, user is authenticated.
        await authLoggingService.LogAuthEventSuccessAsync(model.Username, AuthEventType.TwoFactorAuthentication);

        // Reset failed login attempts.
        await userManager.ResetAccessFailedCountAsync(user);

        // Generate and return the JWT token.
        var tokenModel = await GenerateNewTokensForUser(user, extendedLifetime: model.RememberMe);
        return Ok(new ValidateLoginResponse(false, serverSession.Proof, tokenModel));
    }

    /// <summary>
    /// Validate login including two-factor authentication recovery code check.
    /// </summary>
    /// <param name="model">ValidateLoginRequestRecoveryCode model.</param>
    /// <returns>Task.</returns>
    [HttpPost("validate-recovery-code")]
    public async Task<IActionResult> ValidateRecoveryCode([FromBody] ValidateLoginRequestRecoveryCode model)
    {
        var (user, serverSession, error) = await ValidateUserAndPassword(model);
        if (error is not null)
        {
            // Error occured during validation, return the error.
            return error;
        }

        if (user == null || serverSession == null)
        {
            // Expected variables are not set, return generic error.
            return BadRequest(ApiErrorCodeHelper.CreateValidationErrorResponse(ApiErrorCode.USER_NOT_FOUND, 400));
        }

        // Sanitize recovery code.
        var recoveryCode = model.RecoveryCode.Replace(" ", string.Empty).ToUpper();

        // Attempt to redeem the recovery code
        var redeemResult = await userManager.RedeemTwoFactorRecoveryCodeAsync(user, recoveryCode);

        if (!redeemResult.Succeeded)
        {
            // Increment failed login attempts in order to lock out the account when the limit is reached.
            await userManager.AccessFailedAsync(user);

            await authLoggingService.LogAuthEventFailAsync(model.Username, AuthEventType.TwoFactorAuthentication, AuthFailureReason.InvalidRecoveryCode);
            return BadRequest(ApiErrorCodeHelper.CreateValidationErrorResponse(ApiErrorCode.INVALID_RECOVERY_CODE, 400));
        }

        // Recovery code is valid, user is authenticated.
        await authLoggingService.LogAuthEventSuccessAsync(model.Username, AuthEventType.TwoFactorAuthentication);

        // Reset failed login attempts.
        await userManager.ResetAccessFailedCountAsync(user);

        // Generate and return the JWT token.
        var tokenModel = await GenerateNewTokensForUser(user, extendedLifetime: model.RememberMe);
        return Ok(new ValidateLoginResponse(false, serverSession.Proof, tokenModel));
    }

    /// <summary>
    /// Refresh endpoint used to refresh an expired access token using a valid refresh token.
    /// </summary>
    /// <param name="tokenModel">Token model.</param>
    /// <returns>IActionResult.</returns>
    [HttpPost("refresh")]
    public async Task<IActionResult> Refresh([FromBody] TokenModel tokenModel)
    {
        await using var context = await dbContextFactory.CreateDbContextAsync();

        // If the token is not provided, return bad request.
        if (string.IsNullOrWhiteSpace(tokenModel.RefreshToken))
        {
            return BadRequest(ApiErrorCodeHelper.CreateErrorResponse(ApiErrorCode.REFRESH_TOKEN_REQUIRED, 400));
        }

        var principal = GetPrincipalFromToken(tokenModel.Token);
        if (principal.FindFirst(ClaimTypes.NameIdentifier)?.Value == null)
        {
            return Unauthorized(ApiErrorCodeHelper.CreateErrorResponse(ApiErrorCode.USER_NOT_FOUND, 401));
        }

        var user = await userManager.FindByIdAsync(principal.FindFirst(ClaimTypes.NameIdentifier)?.Value ?? string.Empty);
        if (user == null)
        {
            return Unauthorized(ApiErrorCodeHelper.CreateErrorResponse(ApiErrorCode.USER_NOT_FOUND, 401));
        }

        // Check if the account is blocked.
        if (user.Blocked)
        {
            await authLoggingService.LogAuthEventFailAsync(user.UserName!, AuthEventType.TokenRefresh, AuthFailureReason.AccountBlocked);
            return Unauthorized(ApiErrorCodeHelper.CreateErrorResponse(ApiErrorCode.ACCOUNT_BLOCKED, 401));
        }

        // Generate new tokens for the user.
        var token = await GenerateNewTokensForUser(user, tokenModel.RefreshToken);
        if (token == null)
        {
            await authLoggingService.LogAuthEventFailAsync(user.UserName!, AuthEventType.TokenRefresh, AuthFailureReason.InvalidRefreshToken);
            return Unauthorized(ApiErrorCodeHelper.CreateErrorResponse(ApiErrorCode.INVALID_REFRESH_TOKEN, 401));
        }

        await context.SaveChangesAsync();

        await authLoggingService.LogAuthEventSuccessAsync(user.UserName!, AuthEventType.TokenRefresh);
        return Ok(new TokenModel() { Token = token.Token, RefreshToken = token.RefreshToken });
    }

    /// <summary>
    /// Revoke endpoint used to revoke a refresh token.
    /// </summary>
    /// <param name="model">Token model.</param>
    /// <returns>IActionResult.</returns>
    [HttpPost("revoke")]
    public async Task<IActionResult> Revoke([FromBody] TokenModel model)
    {
        await using var context = await dbContextFactory.CreateDbContextAsync();

        // If the token is not provided, return bad request.
        if (string.IsNullOrWhiteSpace(model.RefreshToken))
        {
            return BadRequest(ApiErrorCodeHelper.CreateErrorResponse(ApiErrorCode.REFRESH_TOKEN_REQUIRED, 400));
        }

        var principal = GetPrincipalFromToken(model.Token);
        if (principal.FindFirst(ClaimTypes.NameIdentifier)?.Value == null)
        {
            return Unauthorized(ApiErrorCodeHelper.CreateErrorResponse(ApiErrorCode.USER_NOT_FOUND, 401));
        }

        var user = await userManager.FindByIdAsync(principal.FindFirst(ClaimTypes.NameIdentifier)?.Value ?? string.Empty);
        if (user == null)
        {
            return Unauthorized(ApiErrorCodeHelper.CreateErrorResponse(ApiErrorCode.USER_NOT_FOUND, 401));
        }

        // Check if the refresh token is valid.
        var providedTokenExists = await context.AliasVaultUserRefreshTokens.AnyAsync(t => t.UserId == user.Id && t.Value == model.RefreshToken);
        if (!providedTokenExists)
        {
            await authLoggingService.LogAuthEventFailAsync(user.UserName!, AuthEventType.Logout, AuthFailureReason.InvalidRefreshToken);
            return Unauthorized(ApiErrorCodeHelper.CreateErrorResponse(ApiErrorCode.INVALID_REFRESH_TOKEN, 401));
        }

        // Remove the provided refresh token and any other existing refresh tokens that are issued to the current device ID.
        // This to make sure all tokens are revoked for this device that user is "logging out" from.
        var deviceIdentifier = AuthHelper.GenerateDeviceIdentifier(Request);
        var allDeviceTokens = await context.AliasVaultUserRefreshTokens.Where(t => t.UserId == user.Id && (t.Value == model.RefreshToken || t.DeviceIdentifier == deviceIdentifier)).ToListAsync();
        context.AliasVaultUserRefreshTokens.RemoveRange(allDeviceTokens);
        await context.SaveChangesAsync();

        await authLoggingService.LogAuthEventSuccessAsync(user.UserName!, AuthEventType.Logout);
        return Ok();
    }

    /// <summary>
    /// Register endpoint used to register a new user.
    /// </summary>
    /// <param name="model">Register request model.</param>
    /// <returns>IActionResult.</returns>
    [HttpPost("register")]
    public async Task<IActionResult> Register([FromBody] RegisterRequest model)
    {
        // Check if public registration is disabled in the configuration.
        if (!config.PublicRegistrationEnabled)
        {
            return BadRequest(ApiErrorCodeHelper.CreateValidationErrorResponse(ApiErrorCode.PUBLIC_REGISTRATION_DISABLED, 400));
        }

        // Validate the username.
        var (isValid, apiErrorCode) = await ValidateUsername(model.Username);
        if (!isValid)
        {
            return BadRequest(ApiErrorCodeHelper.CreateValidationErrorResponse(apiErrorCode, 400));
        }

        var user = new AliasVaultUser
        {
            UserName = model.Username,
            CreatedAt = timeProvider.UtcNow,
            UpdatedAt = timeProvider.UtcNow,
            PasswordChangedAt = timeProvider.UtcNow,
        };

        user.Vaults.Add(new AliasServerDb.Vault
        {
            VaultBlob = string.Empty,
            Version = "0.0.0",
            RevisionNumber = 0,
            Salt = model.Salt,
            Verifier = model.Verifier,
            EncryptionType = model.EncryptionType,
            EncryptionSettings = model.EncryptionSettings,
            FileSize = 0,
            CreatedAt = timeProvider.UtcNow,
            UpdatedAt = timeProvider.UtcNow,
        });

        var result = await userManager.CreateAsync(user);

        if (result.Succeeded)
        {
            await authLoggingService.LogAuthEventSuccessAsync(model.Username, AuthEventType.Register);

            // When a user is registered, they are automatically signed in.
            await signInManager.SignInAsync(user, isPersistent: false);

            // Return the token.
            var tokenModel = await GenerateNewTokensForUser(user, extendedLifetime: true);
            return Ok(tokenModel);
        }

        var errors = result.Errors.Select(e => e.Description).ToArray();
        return BadRequest(ServerValidationErrorResponse.Create(errors, 400));
    }

    /// <summary>
    /// Password change request is done by verifying the current password and then saving the new password via SRP.
    /// </summary>
    /// <remarks>The submit handler for the change password logic is in VaultController.UpdateChangePassword()
    /// because changing the password of the AliasVault user also requires a new vault encrypted with that same
    /// password in order for things to work properly.</remarks>
    /// <returns>Task.</returns>
    [HttpGet("change-password/initiate")]
    [Authorize]
    public async Task<IActionResult> InitiatePasswordChange()
    {
        var user = await userManager.GetUserAsync(User);
        if (user == null)
        {
            return NotFound(ApiErrorCodeHelper.CreateValidationErrorResponse(ApiErrorCode.USER_NOT_FOUND, 404));
        }

        // Retrieve latest vault of user which contains the current salt and verifier.
        var latestVaultEncryptionSettings = AuthHelper.GetUserLatestVaultEncryptionSettings(user);

        // Server creates ephemeral and sends to client
        var ephemeral = Srp.GenerateEphemeralServer(latestVaultEncryptionSettings.Verifier);

        // Store the server ephemeral in memory cache for the Vault update (and set new password) endpoint to use.
        cache.Set(AuthHelper.CachePrefixEphemeral + user.UserName!, ephemeral.Secret, TimeSpan.FromMinutes(5));

        return Ok(new PasswordChangeInitiateResponse(latestVaultEncryptionSettings.Salt, ephemeral.Public, latestVaultEncryptionSettings.EncryptionType, latestVaultEncryptionSettings.EncryptionSettings));
    }

    /// <summary>
    /// Validate username endpoint used to check if a username is available.
    /// </summary>
    /// <param name="model">ValidateUsernameRequest model.</param>
    /// <returns>IActionResult.</returns>
    [HttpPost("validate-username")]
    [AllowAnonymous]
    public async Task<IActionResult> ValidateUsername([FromBody] ValidateUsernameRequest model)
    {
        if (string.IsNullOrWhiteSpace(model.Username))
        {
            return BadRequest(ApiErrorCodeHelper.CreateErrorResponse(ApiErrorCode.USERNAME_REQUIRED, 400));
        }

        var normalizedUsername = NormalizeUsername(model.Username);
        var existingUser = await userManager.FindByNameAsync(normalizedUsername);

        if (existingUser != null)
        {
            return BadRequest(ApiErrorCodeHelper.CreateErrorResponse(ApiErrorCode.USERNAME_ALREADY_IN_USE, 400));
        }

        // Validate the username
        var (isValid, apiErrorCode) = await ValidateUsername(normalizedUsername);

        if (!isValid)
        {
            return BadRequest(ApiErrorCodeHelper.CreateErrorResponse(apiErrorCode, 400));
        }

        return Ok(ApiErrorCodeHelper.CreateErrorResponse(ApiErrorCode.USERNAME_AVAILABLE, 200));
    }

    /// <summary>
    /// Initiates the account deletion process.
    /// </summary>
    /// <param name="model">The login initiate request model.</param>
    /// <returns>IActionResult.</returns>
    [HttpPost("delete-account/initiate")]
    [Authorize]
    public async Task<IActionResult> InitiateAccountDeletion([FromBody] LoginInitiateRequest model)
    {
        var user = await userManager.GetUserAsync(User);
        if (user == null)
        {
            return NotFound(ApiErrorCodeHelper.CreateValidationErrorResponse(ApiErrorCode.USER_NOT_FOUND, 404));
        }

        // Verify the username matches the current user.
        if (user.UserName != model.Username)
        {
            return BadRequest(ApiErrorCodeHelper.CreateValidationErrorResponse(ApiErrorCode.USERNAME_MISMATCH, 400));
        }

        // Retrieve latest vault of user which contains the current salt and verifier.
        var latestVaultEncryptionSettings = AuthHelper.GetUserLatestVaultEncryptionSettings(user);

        // Server creates ephemeral and sends to client
        var ephemeral = Srp.GenerateEphemeralServer(latestVaultEncryptionSettings.Verifier);

        // Store the server ephemeral in memory cache for confirmation endpoint.
        cache.Set(AuthHelper.CachePrefixEphemeral + model.Username, ephemeral.Secret, TimeSpan.FromMinutes(5));

        return Ok(new LoginInitiateResponse(
            latestVaultEncryptionSettings.Salt,
            ephemeral.Public,
            latestVaultEncryptionSettings.EncryptionType,
            latestVaultEncryptionSettings.EncryptionSettings));
    }

    /// <summary>
    /// Initiates a mobile unlock request by creating a QR code challenge.
    /// </summary>
    /// <param name="model">The mobile unlock initiate request model.</param>
    /// <returns>IActionResult.</returns>
    [HttpPost("mobile-unlock/initiate")]
    [AllowAnonymous]
    public async Task<IActionResult> InitiateMobileUnlock([FromBody] MobileUnlockInitiateRequest model)
    {
        await using var context = await dbContextFactory.CreateDbContextAsync();

        // Generate a unique request ID
        var requestId = Guid.NewGuid().ToString("N");

        // Create the unlock request
        var unlockRequest = new MobileUnlockRequest
        {
            Id = requestId,
            ClientPublicKey = model.ClientPublicKey,
            Fulfilled = false,
            CreatedAt = timeProvider.UtcNow,
<<<<<<< HEAD
=======
            ExpiresAt = timeProvider.UtcNow.AddMinutes(2),
>>>>>>> 224e4ee7
            ClientIpAddress = IpAddressUtility.GetIpFromContext(HttpContext),
        };

        context.MobileUnlockRequests.Add(unlockRequest);
        await context.SaveChangesAsync();

        return Ok(new MobileUnlockInitiateResponse(requestId));
    }

    /// <summary>
    /// Polls the status of a mobile unlock request.
    /// </summary>
    /// <param name="requestId">The unique identifier for the unlock request.</param>
    /// <returns>IActionResult.</returns>
    [HttpGet("mobile-unlock/poll/{requestId}")]
    [AllowAnonymous]
    public async Task<IActionResult> PollMobileUnlock(string requestId)
    {
        await using var context = await dbContextFactory.CreateDbContextAsync();

        var unlockRequest = await context.MobileUnlockRequests.FirstOrDefaultAsync(r => r.Id == requestId);

        // Check if request exists and hasn't expired
<<<<<<< HEAD
        if (unlockRequest == null || unlockRequest.CreatedAt.AddMinutes(2) < timeProvider.UtcNow)
=======
        if (unlockRequest == null || unlockRequest.ExpiresAt < timeProvider.UtcNow)
>>>>>>> 224e4ee7
        {
            // Clean up expired request if it exists
            if (unlockRequest != null)
            {
                context.MobileUnlockRequests.Remove(unlockRequest);
                await context.SaveChangesAsync();
            }

            return NotFound(ApiErrorCodeHelper.CreateErrorResponse(ApiErrorCode.MOBILE_UNLOCK_REQUEST_NOT_FOUND, 404));
        }

        // If not fulfilled, return pending status
        if (!unlockRequest.Fulfilled)
        {
            return Ok(new MobileUnlockPollResponse(false, null, null, null, null, null, null));
        }

        // Request is fulfilled - get user and generate token
        var user = await userManager.FindByNameAsync(unlockRequest.Username!);
        if (user == null)
        {
            // Clean up the request
            context.MobileUnlockRequests.Remove(unlockRequest);
            await context.SaveChangesAsync();
            return BadRequest(ApiErrorCodeHelper.CreateErrorResponse(ApiErrorCode.USER_NOT_FOUND, 400));
        }

        // Check if the account is blocked.
        if (user.Blocked)
        {
            context.MobileUnlockRequests.Remove(unlockRequest);
            await context.SaveChangesAsync();
            await authLoggingService.LogAuthEventFailAsync(user.UserName!, AuthEventType.Login, AuthFailureReason.AccountBlocked);
            return BadRequest(ApiErrorCodeHelper.CreateErrorResponse(ApiErrorCode.ACCOUNT_BLOCKED, 400));
        }

        // Check if the account is locked out.
        if (await userManager.IsLockedOutAsync(user))
        {
            context.MobileUnlockRequests.Remove(unlockRequest);
            await context.SaveChangesAsync();
            await authLoggingService.LogAuthEventFailAsync(user.UserName!, AuthEventType.Login, AuthFailureReason.AccountLocked);
            return BadRequest(ApiErrorCodeHelper.CreateErrorResponse(ApiErrorCode.ACCOUNT_LOCKED, 400));
        }

        // Generate token for the user
        var tokenModel = await GenerateNewTokensForUser(user, extendedLifetime: true);

        // Log successful authentication
        await authLoggingService.LogAuthEventSuccessAsync(user.UserName!, AuthEventType.Login);

        // Reset failed login attempts.
        await userManager.ResetAccessFailedCountAsync(user);

        // Return fulfilled response with encrypted key and token
        var response = new MobileUnlockPollResponse(
            true,
            unlockRequest.EncryptedDecryptionKey,
            unlockRequest.Username,
            tokenModel,
            unlockRequest.Salt,
            unlockRequest.EncryptionType,
            unlockRequest.EncryptionSettings);

        // Clear sensitive data but keep the record for statistics
        unlockRequest.ClientPublicKey = string.Empty;
        unlockRequest.EncryptedDecryptionKey = null;
        unlockRequest.Salt = null;
        unlockRequest.EncryptionType = null;
        unlockRequest.EncryptionSettings = null;
        unlockRequest.RetrievedAt = timeProvider.UtcNow;
        await context.SaveChangesAsync();

        return Ok(response);
    }

    /// <summary>
<<<<<<< HEAD
    /// Gets the public key for a mobile unlock request (for mobile app to encrypt).
    /// </summary>
    /// <param name="requestId">The unique identifier for the unlock request.</param>
    /// <returns>IActionResult.</returns>
    [HttpGet("mobile-unlock/request/{requestId}")]
    [Authorize]
    public async Task<IActionResult> GetMobileUnlockRequest(string requestId)
    {
        await using var context = await dbContextFactory.CreateDbContextAsync();

        var unlockRequest = await context.MobileUnlockRequests.FirstOrDefaultAsync(r => r.Id == requestId);

        // Check if request exists and hasn't expired
        if (unlockRequest == null || unlockRequest.CreatedAt.AddMinutes(2) < timeProvider.UtcNow)
        {
            return NotFound(ApiErrorCodeHelper.CreateErrorResponse(ApiErrorCode.MOBILE_UNLOCK_REQUEST_NOT_FOUND, 404));
        }

        // Return only the public key (sensitive data)
        return Ok(new { clientPublicKey = unlockRequest.ClientPublicKey });
    }

    /// <summary>
=======
>>>>>>> 224e4ee7
    /// Submits a mobile unlock response from the mobile app.
    /// </summary>
    /// <param name="model">The mobile unlock submit request model.</param>
    /// <returns>IActionResult.</returns>
    [HttpPost("mobile-unlock/submit")]
    [Authorize]
    public async Task<IActionResult> SubmitMobileUnlock([FromBody] MobileUnlockSubmitRequest model)
    {
        await using var context = await dbContextFactory.CreateDbContextAsync();

        // Get the authenticated user
        var user = await userManager.GetUserAsync(User);
        if (user == null)
        {
            return Unauthorized(ApiErrorCodeHelper.CreateErrorResponse(ApiErrorCode.USER_NOT_FOUND, 401));
        }

        // Verify the username matches the authenticated user
        if (user.UserName != model.Username)
        {
            return BadRequest(ApiErrorCodeHelper.CreateErrorResponse(ApiErrorCode.USERNAME_MISMATCH, 400));
        }

        var unlockRequest = await context.MobileUnlockRequests.FirstOrDefaultAsync(r => r.Id == model.RequestId);

        // Check if request exists and hasn't expired
<<<<<<< HEAD
        if (unlockRequest == null || unlockRequest.CreatedAt.AddMinutes(2) < timeProvider.UtcNow)
=======
        if (unlockRequest == null || unlockRequest.ExpiresAt < timeProvider.UtcNow)
>>>>>>> 224e4ee7
        {
            // Clean up expired request if it exists
            if (unlockRequest != null)
            {
                context.MobileUnlockRequests.Remove(unlockRequest);
                await context.SaveChangesAsync();
            }

            return NotFound(ApiErrorCodeHelper.CreateErrorResponse(ApiErrorCode.MOBILE_UNLOCK_REQUEST_NOT_FOUND, 404));
        }

        // Check if already fulfilled
        if (unlockRequest.Fulfilled)
        {
            return BadRequest(ApiErrorCodeHelper.CreateErrorResponse(ApiErrorCode.MOBILE_UNLOCK_REQUEST_ALREADY_FULFILLED, 400));
        }

        // Get latest vault encryption settings for the user
        var latestVaultEncryptionSettings = AuthHelper.GetUserLatestVaultEncryptionSettings(user);

        // Update the unlock request with the encrypted key and user info
        unlockRequest.EncryptedDecryptionKey = model.EncryptedDecryptionKey;
        unlockRequest.Username = model.Username;
        unlockRequest.Salt = latestVaultEncryptionSettings.Salt;
        unlockRequest.EncryptionType = latestVaultEncryptionSettings.EncryptionType;
        unlockRequest.EncryptionSettings = latestVaultEncryptionSettings.EncryptionSettings;
        unlockRequest.Fulfilled = true;
        unlockRequest.FulfilledAt = timeProvider.UtcNow;
        unlockRequest.MobileIpAddress = IpAddressUtility.GetIpFromContext(HttpContext);

        await context.SaveChangesAsync();

        return Ok();
    }

    /// <summary>
    /// Confirms the account deletion process.
    /// </summary>
    /// <param name="model">The login initiate request model.</param>
    /// <returns>IActionResult.</returns>
    [HttpPost("delete-account/confirm")]
    [Authorize]
    public async Task<IActionResult> ConfirmAccountDeletion([FromBody] DeleteAccountRequest model)
    {
        var user = await userManager.GetUserAsync(User);
        if (user == null)
        {
            return NotFound(ApiErrorCodeHelper.CreateValidationErrorResponse(ApiErrorCode.USER_NOT_FOUND, 404));
        }

        // Verify the username matches the current user.
        if (user.UserName != model.Username)
        {
            return BadRequest(ApiErrorCodeHelper.CreateValidationErrorResponse(ApiErrorCode.USERNAME_MISMATCH, 400));
        }

        // Validate the SRP session (actual password check).
        var serverSession = AuthHelper.ValidateSrpSession(cache, user, model.ClientPublicEphemeral, model.ClientSessionProof);
        if (serverSession is null)
        {
            await authLoggingService.LogAuthEventFailAsync(user.UserName!, AuthEventType.AccountDeletion, AuthFailureReason.InvalidPassword);
            return BadRequest(ApiErrorCodeHelper.CreateValidationErrorResponse(ApiErrorCode.PASSWORD_MISMATCH, 400));
        }

        // Log the successful account deletion.
        await authLoggingService.LogAuthEventSuccessAsync(user.UserName!, AuthEventType.AccountDeletion);

        // Delete the user and their data.
        await using var context = await dbContextFactory.CreateDbContextAsync();
        context.AliasVaultUsers.Remove(user);
        await context.SaveChangesAsync();

        return Ok(ApiErrorCodeHelper.CreateErrorResponse(ApiErrorCode.ACCOUNT_SUCCESSFULLY_DELETED, 200));
    }

    /// <summary>
    /// Normalizes a username by trimming and lowercasing it.
    /// </summary>
    /// <param name="username">The username to normalize.</param>
    /// <returns>The normalized username.</returns>
    private static string NormalizeUsername(string username)
    {
        return username.ToLowerInvariant().Trim();
    }

    /// <summary>
    /// Generate a refresh token for a user. This token is used to request a new access token when the current
    /// access token expires. The refresh token is long-lived by design.
    /// </summary>
    /// <returns>Random string to be used as refresh token.</returns>
    private static string GenerateRefreshToken()
    {
        var randomNumber = new byte[32];
        using var rng = RandomNumberGenerator.Create();

        rng.GetBytes(randomNumber);
        return Convert.ToBase64String(randomNumber);
    }

    /// <summary>
    /// Get the JWT key from the container secrets or environment variables.
    /// </summary>
    /// <returns>JWT key as string.</returns>
    /// <exception cref="KeyNotFoundException">Thrown if JWT key cannot be found.</exception>
    private static string GetJwtKey()
    {
        return SecretReader.GetJwtKey();
    }

    /// <summary>
    /// Get the principal from a token. This is used to validate the token and extract the user.
    /// </summary>
    /// <param name="token">The token as string.</param>
    /// <returns>Claims principal.</returns>
    /// <exception cref="SecurityTokenException">Thrown if provided token is invalid.</exception>
    private static ClaimsPrincipal GetPrincipalFromToken(string token)
    {
        var tokenValidationParameters = new TokenValidationParameters
        {
            ValidateAudience = false,
            ValidateIssuer = false,
            ValidateIssuerSigningKey = true,
            IssuerSigningKey = new SymmetricSecurityKey(Encoding.UTF8.GetBytes(GetJwtKey())),

            // We don't validate the token lifetime here, as we only use it for refresh tokens.
            ValidateLifetime = false,
        };

        var tokenHandler = new JwtSecurityTokenHandler();
        var principal = tokenHandler.ValidateToken(token, tokenValidationParameters, out SecurityToken securityToken);
        if (securityToken is not JwtSecurityToken jwtSecurityToken || !jwtSecurityToken.Header.Alg.Equals(SecurityAlgorithms.HmacSha256, StringComparison.InvariantCultureIgnoreCase))
        {
            throw new SecurityTokenException("Invalid token");
        }

        return principal;
    }

    /// <summary>
    /// Validates if a given username meets the required criteria.
    /// </summary>
    /// <param name="username">The username to validate.</param>
    /// <returns>A tuple containing a boolean indicating if the username is valid, and an error message if it's invalid.</returns>
    private async Task<(bool IsValid, ApiErrorCode ApiErrorCode)> ValidateUsername(string username)
    {
        const int minimumUsernameLength = 3;
        const int maximumUsernameLength = 40;
        const string adminUsername = "admin";

        if (string.IsNullOrWhiteSpace(username))
        {
            return (false, ApiErrorCode.USERNAME_EMPTY_OR_WHITESPACE);
        }

        if (username.Length < minimumUsernameLength)
        {
            return (false, ApiErrorCode.USERNAME_TOO_SHORT);
        }

        if (username.Length > maximumUsernameLength)
        {
            return (false, ApiErrorCode.USERNAME_TOO_LONG);
        }

        // Disallow admin username to prevent conflicts with the default admin user
        if (string.Equals(username, adminUsername, StringComparison.OrdinalIgnoreCase))
        {
            return (false, ApiErrorCode.USERNAME_ALREADY_IN_USE);
        }

        // Check if username is not taken already
        var existingUser = await userManager.FindByNameAsync(username);
        if (existingUser != null)
        {
            return (false, ApiErrorCode.USERNAME_ALREADY_IN_USE);
        }

        // Check if it's a valid email address
        if (username.Contains('@'))
        {
            try
            {
                var addr = new System.Net.Mail.MailAddress(username);
                return (addr.Address == username, ApiErrorCode.USERNAME_INVALID_EMAIL);
            }
            catch
            {
                return (false, ApiErrorCode.USERNAME_INVALID_EMAIL);
            }
        }

        // If it's not an email, check if it only contains letters and digits
        if (!username.All(char.IsLetterOrDigit))
        {
            return (false, ApiErrorCode.USERNAME_INVALID_CHARACTERS);
        }

        return (true, ApiErrorCode.USERNAME_AVAILABLE);
    }

    /// <summary>
    /// Validates the user and SRP session (password). If the user is not found or the password is invalid an
    /// action result is returned with the appropriate error message. If everything is valid nothing is returned.
    /// </summary>
    /// <param name="model">ValidateLoginRequest model.</param>
    /// <returns>User and SrpSession object if validation succeeded, IActionResult as error on error.</returns>
    private async Task<(AliasVaultUser? User, SrpSession? ServerSession, IActionResult? Error)> ValidateUserAndPassword(ValidateLoginRequest model)
    {
        var user = await userManager.FindByNameAsync(model.Username);
        if (user == null)
        {
            await authLoggingService.LogAuthEventFailAsync(model.Username, AuthEventType.Login, AuthFailureReason.InvalidUsername);
            return (null, null, BadRequest(ApiErrorCodeHelper.CreateValidationErrorResponse(ApiErrorCode.USER_NOT_FOUND, 400)));
        }

        // Check if the account is locked out.
        if (await userManager.IsLockedOutAsync(user))
        {
            await authLoggingService.LogAuthEventFailAsync(user.UserName!, AuthEventType.TwoFactorAuthentication, AuthFailureReason.AccountLocked);
            return (null, null, BadRequest(ApiErrorCodeHelper.CreateValidationErrorResponse(ApiErrorCode.ACCOUNT_LOCKED, 400)));
        }

        // Check if the account is blocked.
        if (user.Blocked)
        {
            await authLoggingService.LogAuthEventFailAsync(model.Username, AuthEventType.Login, AuthFailureReason.AccountBlocked);
            return (null, null, BadRequest(ApiErrorCodeHelper.CreateValidationErrorResponse(ApiErrorCode.ACCOUNT_BLOCKED, 400)));
        }

        // Validate the SRP session (actual password check).
        var serverSession = AuthHelper.ValidateSrpSession(cache, user, model.ClientPublicEphemeral, model.ClientSessionProof);
        if (serverSession is null)
        {
            // Increment failed login attempts in order to lock out the account when the limit is reached.
            await userManager.AccessFailedAsync(user);

            await authLoggingService.LogAuthEventFailAsync(user.UserName!, AuthEventType.Login, AuthFailureReason.InvalidPassword);
            return (null, null, BadRequest(ApiErrorCodeHelper.CreateValidationErrorResponse(ApiErrorCode.USER_NOT_FOUND, 400)));
        }

        return (user, serverSession, null);
    }

    /// <summary>
    /// Generate a Jwt access token for a user. This token is used to authenticate the user for a limited time
    /// and is short-lived by design. With the separate refresh token, the user can request a new access token
    /// when this access token expires.
    /// </summary>
    /// <param name="user">The user to generate the Jwt access token for.</param>
    /// <returns>Access token as string.</returns>
    private string GenerateJwtToken(AliasVaultUser user)
    {
        var claims = new List<Claim>
        {
            new(ClaimTypes.NameIdentifier, user.Id),
            new(ClaimTypes.Name, user.UserName ?? string.Empty),
            new(JwtRegisteredClaimNames.Jti, Guid.NewGuid().ToString()),
        };

        var key = new SymmetricSecurityKey(Encoding.UTF8.GetBytes(GetJwtKey()));
        var credentials = new SigningCredentials(key, SecurityAlgorithms.HmacSha256);

        var token = new JwtSecurityToken(
            issuer: configuration["Jwt:Issuer"] ?? string.Empty,
            audience: configuration["Jwt:Issuer"] ?? string.Empty,
            claims: claims,
            expires: timeProvider.UtcNow.AddMinutes(10),
            signingCredentials: credentials);

        return new JwtSecurityTokenHandler().WriteToken(token);
    }

    /// <summary>
    /// Generates a new access and refresh token for a user and persists the refresh token
    /// to the database.
    /// </summary>
    /// <param name="user">The user to generate the tokens for.</param>
    /// <param name="extendedLifetime">If true, the refresh token will have an extended lifetime (remember me option).</param>
    private async Task<TokenModel> GenerateNewTokensForUser(AliasVaultUser user, bool extendedLifetime = false)
    {
        await using var context = await dbContextFactory.CreateDbContextAsync();
        var settings = await settingsService.GetAllSettingsAsync();

        await Semaphore.WaitAsync();
        try
        {
            // Use server settings for refresh token lifetime.
            var refreshTokenLifetimeHours = extendedLifetime ? settings.RefreshTokenLifetimeLong : settings.RefreshTokenLifetimeShort;
            var refreshTokenLifetime = TimeSpan.FromHours(refreshTokenLifetimeHours);

            // Return new refresh token.
            return await GenerateRefreshToken(user, refreshTokenLifetime);
        }
        finally
        {
            Semaphore.Release();
        }
    }

    /// <summary>
    /// Generates a new access and refresh token for a user and persists the refresh token
    /// to the database.
    /// </summary>
    /// <param name="user">The user to generate the tokens for.</param>
    /// <param name="existingTokenValue">The existing token value that is being replaced (optional).</param>
    /// <returns>TokenModel which includes new access and refresh token. Returns null if provided refresh token is invalid.</returns>
    private async Task<TokenModel?> GenerateNewTokensForUser(AliasVaultUser user, string existingTokenValue)
    {
        await using var context = await dbContextFactory.CreateDbContextAsync();
        await Semaphore.WaitAsync();

        try
        {
            // Token reuse window:
            // Check if a new refresh token was already generated for the current token in the last 30 seconds.
            // If yes, then return the already generated new token. This is to prevent client-side race conditions.
            var existingTokenReuseWindow = timeProvider.UtcNow.AddSeconds(-30);
            var existingTokenReuse = await context.AliasVaultUserRefreshTokens
                .FirstOrDefaultAsync(t => t.UserId == user.Id &&
                                            t.PreviousTokenValue == existingTokenValue &&
                                            t.CreatedAt > existingTokenReuseWindow);

            if (existingTokenReuse is not null)
            {
                // A new token was already generated for the current token in the last 30 seconds.
                // Return the already generated new token.
                var accessToken = GenerateJwtToken(user);
                return new TokenModel { Token = accessToken, RefreshToken = existingTokenReuse.Value };
            }

            // Check if the refresh token still exists and is not expired.
            var existingToken = await context.AliasVaultUserRefreshTokens.FirstOrDefaultAsync(t => t.UserId == user.Id && t.Value == existingTokenValue);
            if (existingToken == null || existingToken.ExpireDate < timeProvider.UtcNow)
            {
                return null;
            }

            context.AliasVaultUserRefreshTokens.Remove(existingToken);

            // New refresh token lifetime is the same as the existing one.
            var existingTokenLifetime = existingToken.ExpireDate - existingToken.CreatedAt;

            // Retrieve new refresh token.
            var newRefreshToken = await GenerateRefreshToken(user, existingTokenLifetime, existingToken.Value);

            // After successfully retrieving new refresh token, remove the existing one by saving changes.
            await context.SaveChangesAsync();

            // Return new refresh token.
            return newRefreshToken;
        }
        finally
        {
            Semaphore.Release();
        }
    }

    /// <summary>
    /// Generates a new access and refresh token for a user and persists the refresh token
    /// to the database.
    /// </summary>
    /// <param name="user">The user to generate the tokens for.</param>
    /// <param name="newTokenLifetime">The lifetime of the new token.</param>
    /// <param name="existingTokenValue">The existing token value that is being replaced (optional).</param>
    /// <returns>TokenModel which includes new access and refresh token.</returns>
    private async Task<TokenModel> GenerateRefreshToken(AliasVaultUser user, TimeSpan newTokenLifetime, string? existingTokenValue = null)
    {
        await using var context = await dbContextFactory.CreateDbContextAsync();

         // Generate device identifier
        var accessToken = GenerateJwtToken(user);
        var refreshToken = GenerateRefreshToken();
        var deviceIdentifier = AuthHelper.GenerateDeviceIdentifier(Request);

        // Add new refresh token.
        context.AliasVaultUserRefreshTokens.Add(new AliasVaultUserRefreshToken
        {
            UserId = user.Id,
            DeviceIdentifier = deviceIdentifier,
            IpAddress = IpAddressUtility.GetIpFromContext(HttpContext),
            Value = refreshToken,
            PreviousTokenValue = existingTokenValue,
            ExpireDate = timeProvider.UtcNow.Add(newTokenLifetime),
            CreatedAt = timeProvider.UtcNow,
        });

        await context.SaveChangesAsync();
        return new TokenModel { Token = accessToken, RefreshToken = refreshToken };
    }

    /// <summary>
    /// Generate a fake login response for a user that does not exist to prevent user enumeration attacks.
    /// </summary>
    /// <param name="model">The login initiate request model.</param>
    /// <returns>IActionResult.</returns>
    private OkObjectResult FakeLoginResponse(LoginInitiateRequest model)
    {
        // Generate a cache key for fake data
        var fakeDataCacheKey = AuthHelper.CachePrefixFakeData + model.Username;

        // Try to get cached fake data first
        if (!cache.TryGetValue(fakeDataCacheKey, out (string Salt, string Verifier) fakeData))
        {
            // Generate new fake data if not cached
            var client = new SrpClient();
            var fakeSalt = client.GenerateSalt();
            var fakePrivateKey = client.DerivePrivateKey(fakeSalt, model.Username, "fakePassword");
            var fakeVerifier = client.DeriveVerifier(fakePrivateKey);
            fakeData = (fakeSalt, fakeVerifier);

            // Cache the fake data for 4 hours
            cache.Set(fakeDataCacheKey, fakeData, TimeSpan.FromHours(4));
        }

        // Always generate a new ephemeral for the fake data, as this is also done for existing users.
        var fakeEphemeral = Srp.GenerateEphemeralServer(fakeData.Verifier);

        // Return the same response format as for real users
        return Ok(new LoginInitiateResponse(
            fakeData.Salt,
            fakeEphemeral.Public,
            Defaults.EncryptionType,
            Defaults.EncryptionSettings));
    }
}<|MERGE_RESOLUTION|>--- conflicted
+++ resolved
@@ -554,10 +554,6 @@
             ClientPublicKey = model.ClientPublicKey,
             Fulfilled = false,
             CreatedAt = timeProvider.UtcNow,
-<<<<<<< HEAD
-=======
-            ExpiresAt = timeProvider.UtcNow.AddMinutes(2),
->>>>>>> 224e4ee7
             ClientIpAddress = IpAddressUtility.GetIpFromContext(HttpContext),
         };
 
@@ -581,11 +577,7 @@
         var unlockRequest = await context.MobileUnlockRequests.FirstOrDefaultAsync(r => r.Id == requestId);
 
         // Check if request exists and hasn't expired
-<<<<<<< HEAD
-        if (unlockRequest == null || unlockRequest.CreatedAt.AddMinutes(2) < timeProvider.UtcNow)
-=======
         if (unlockRequest == null || unlockRequest.ExpiresAt < timeProvider.UtcNow)
->>>>>>> 224e4ee7
         {
             // Clean up expired request if it exists
             if (unlockRequest != null)
@@ -663,32 +655,6 @@
     }
 
     /// <summary>
-<<<<<<< HEAD
-    /// Gets the public key for a mobile unlock request (for mobile app to encrypt).
-    /// </summary>
-    /// <param name="requestId">The unique identifier for the unlock request.</param>
-    /// <returns>IActionResult.</returns>
-    [HttpGet("mobile-unlock/request/{requestId}")]
-    [Authorize]
-    public async Task<IActionResult> GetMobileUnlockRequest(string requestId)
-    {
-        await using var context = await dbContextFactory.CreateDbContextAsync();
-
-        var unlockRequest = await context.MobileUnlockRequests.FirstOrDefaultAsync(r => r.Id == requestId);
-
-        // Check if request exists and hasn't expired
-        if (unlockRequest == null || unlockRequest.CreatedAt.AddMinutes(2) < timeProvider.UtcNow)
-        {
-            return NotFound(ApiErrorCodeHelper.CreateErrorResponse(ApiErrorCode.MOBILE_UNLOCK_REQUEST_NOT_FOUND, 404));
-        }
-
-        // Return only the public key (sensitive data)
-        return Ok(new { clientPublicKey = unlockRequest.ClientPublicKey });
-    }
-
-    /// <summary>
-=======
->>>>>>> 224e4ee7
     /// Submits a mobile unlock response from the mobile app.
     /// </summary>
     /// <param name="model">The mobile unlock submit request model.</param>
@@ -715,11 +681,7 @@
         var unlockRequest = await context.MobileUnlockRequests.FirstOrDefaultAsync(r => r.Id == model.RequestId);
 
         // Check if request exists and hasn't expired
-<<<<<<< HEAD
-        if (unlockRequest == null || unlockRequest.CreatedAt.AddMinutes(2) < timeProvider.UtcNow)
-=======
         if (unlockRequest == null || unlockRequest.ExpiresAt < timeProvider.UtcNow)
->>>>>>> 224e4ee7
         {
             // Clean up expired request if it exists
             if (unlockRequest != null)
