/*
! tailwindcss v3.4.3 | MIT License | https://tailwindcss.com
*/

/*
1. Prevent padding and border from affecting element width. (https://github.com/mozdevs/cssremedy/issues/4)
2. Allow adding a border to an element by just adding a border-width. (https://github.com/tailwindcss/tailwindcss/pull/116)
*/

*,
::before,
::after {
  box-sizing: border-box;
  /* 1 */
  border-width: 0;
  /* 2 */
  border-style: solid;
  /* 2 */
  border-color: #e5e7eb;
  /* 2 */
}

::before,
::after {
  --tw-content: '';
}

/*
1. Use a consistent sensible line-height in all browsers.
2. Prevent adjustments of font size after orientation changes in iOS.
3. Use a more readable tab size.
4. Use the user's configured `sans` font-family by default.
5. Use the user's configured `sans` font-feature-settings by default.
6. Use the user's configured `sans` font-variation-settings by default.
7. Disable tap highlights on iOS
*/

html,
:host {
  line-height: 1.5;
  /* 1 */
  -webkit-text-size-adjust: 100%;
  /* 2 */
  -moz-tab-size: 4;
  /* 3 */
  -o-tab-size: 4;
     tab-size: 4;
  /* 3 */
  font-family: Inter, ui-sans-serif, system-ui, -apple-system, system-ui, Segoe UI, Roboto, Helvetica Neue, Arial, Noto Sans, sans-serif, Apple Color Emoji, Segoe UI Emoji, Segoe UI Symbol, Noto Color Emoji;
  /* 4 */
  font-feature-settings: normal;
  /* 5 */
  font-variation-settings: normal;
  /* 6 */
  -webkit-tap-highlight-color: transparent;
  /* 7 */
}

/*
1. Remove the margin in all browsers.
2. Inherit line-height from `html` so users can set them as a class directly on the `html` element.
*/

body {
  margin: 0;
  /* 1 */
  line-height: inherit;
  /* 2 */
}

/*
1. Add the correct height in Firefox.
2. Correct the inheritance of border color in Firefox. (https://bugzilla.mozilla.org/show_bug.cgi?id=190655)
3. Ensure horizontal rules are visible by default.
*/

hr {
  height: 0;
  /* 1 */
  color: inherit;
  /* 2 */
  border-top-width: 1px;
  /* 3 */
}

/*
Add the correct text decoration in Chrome, Edge, and Safari.
*/

abbr:where([title]) {
  -webkit-text-decoration: underline dotted;
          text-decoration: underline dotted;
}

/*
Remove the default font size and weight for headings.
*/

h1,
h2,
h3,
h4,
h5,
h6 {
  font-size: inherit;
  font-weight: inherit;
}

/*
Reset links to optimize for opt-in styling instead of opt-out.
*/

a {
  color: inherit;
  text-decoration: inherit;
}

/*
Add the correct font weight in Edge and Safari.
*/

b,
strong {
  font-weight: bolder;
}

/*
1. Use the user's configured `mono` font-family by default.
2. Use the user's configured `mono` font-feature-settings by default.
3. Use the user's configured `mono` font-variation-settings by default.
4. Correct the odd `em` font sizing in all browsers.
*/

code,
kbd,
samp,
pre {
  font-family: ui-monospace, SFMono-Regular, Menlo, Monaco, Consolas, Liberation Mono, Courier New, monospace;
  /* 1 */
  font-feature-settings: normal;
  /* 2 */
  font-variation-settings: normal;
  /* 3 */
  font-size: 1em;
  /* 4 */
}

/*
Add the correct font size in all browsers.
*/

small {
  font-size: 80%;
}

/*
Prevent `sub` and `sup` elements from affecting the line height in all browsers.
*/

sub,
sup {
  font-size: 75%;
  line-height: 0;
  position: relative;
  vertical-align: baseline;
}

sub {
  bottom: -0.25em;
}

sup {
  top: -0.5em;
}

/*
1. Remove text indentation from table contents in Chrome and Safari. (https://bugs.chromium.org/p/chromium/issues/detail?id=999088, https://bugs.webkit.org/show_bug.cgi?id=201297)
2. Correct table border color inheritance in all Chrome and Safari. (https://bugs.chromium.org/p/chromium/issues/detail?id=935729, https://bugs.webkit.org/show_bug.cgi?id=195016)
3. Remove gaps between table borders by default.
*/

table {
  text-indent: 0;
  /* 1 */
  border-color: inherit;
  /* 2 */
  border-collapse: collapse;
  /* 3 */
}

/*
1. Change the font styles in all browsers.
2. Remove the margin in Firefox and Safari.
3. Remove default padding in all browsers.
*/

button,
input,
optgroup,
select,
textarea {
  font-family: inherit;
  /* 1 */
  font-feature-settings: inherit;
  /* 1 */
  font-variation-settings: inherit;
  /* 1 */
  font-size: 100%;
  /* 1 */
  font-weight: inherit;
  /* 1 */
  line-height: inherit;
  /* 1 */
  letter-spacing: inherit;
  /* 1 */
  color: inherit;
  /* 1 */
  margin: 0;
  /* 2 */
  padding: 0;
  /* 3 */
}

/*
Remove the inheritance of text transform in Edge and Firefox.
*/

button,
select {
  text-transform: none;
}

/*
1. Correct the inability to style clickable types in iOS and Safari.
2. Remove default button styles.
*/

button,
input:where([type='button']),
input:where([type='reset']),
input:where([type='submit']) {
  -webkit-appearance: button;
  /* 1 */
  background-color: transparent;
  /* 2 */
  background-image: none;
  /* 2 */
}

/*
Use the modern Firefox focus style for all focusable elements.
*/

:-moz-focusring {
  outline: auto;
}

/*
Remove the additional `:invalid` styles in Firefox. (https://github.com/mozilla/gecko-dev/blob/2f9eacd9d3d995c937b4251a5557d95d494c9be1/layout/style/res/forms.css#L728-L737)
*/

:-moz-ui-invalid {
  box-shadow: none;
}

/*
Add the correct vertical alignment in Chrome and Firefox.
*/

progress {
  vertical-align: baseline;
}

/*
Correct the cursor style of increment and decrement buttons in Safari.
*/

::-webkit-inner-spin-button,
::-webkit-outer-spin-button {
  height: auto;
}

/*
1. Correct the odd appearance in Chrome and Safari.
2. Correct the outline style in Safari.
*/

[type='search'] {
  -webkit-appearance: textfield;
  /* 1 */
  outline-offset: -2px;
  /* 2 */
}

/*
Remove the inner padding in Chrome and Safari on macOS.
*/

::-webkit-search-decoration {
  -webkit-appearance: none;
}

/*
1. Correct the inability to style clickable types in iOS and Safari.
2. Change font properties to `inherit` in Safari.
*/

::-webkit-file-upload-button {
  -webkit-appearance: button;
  /* 1 */
  font: inherit;
  /* 2 */
}

/*
Add the correct display in Chrome and Safari.
*/

summary {
  display: list-item;
}

/*
Removes the default spacing and border for appropriate elements.
*/

blockquote,
dl,
dd,
h1,
h2,
h3,
h4,
h5,
h6,
hr,
figure,
p,
pre {
  margin: 0;
}

fieldset {
  margin: 0;
  padding: 0;
}

legend {
  padding: 0;
}

ol,
ul,
menu {
  list-style: none;
  margin: 0;
  padding: 0;
}

/*
Reset default styling for dialogs.
*/

dialog {
  padding: 0;
}

/*
Prevent resizing textareas horizontally by default.
*/

textarea {
  resize: vertical;
}

/*
1. Reset the default placeholder opacity in Firefox. (https://github.com/tailwindlabs/tailwindcss/issues/3300)
2. Set the default placeholder color to the user's configured gray 400 color.
*/

input::-moz-placeholder, textarea::-moz-placeholder {
  opacity: 1;
  /* 1 */
  color: #9ca3af;
  /* 2 */
}

input::placeholder,
textarea::placeholder {
  opacity: 1;
  /* 1 */
  color: #9ca3af;
  /* 2 */
}

/*
Set the default cursor for buttons.
*/

button,
[role="button"] {
  cursor: pointer;
}

/*
Make sure disabled buttons don't get the pointer cursor.
*/

:disabled {
  cursor: default;
}

/*
1. Make replaced elements `display: block` by default. (https://github.com/mozdevs/cssremedy/issues/14)
2. Add `vertical-align: middle` to align replaced elements more sensibly by default. (https://github.com/jensimmons/cssremedy/issues/14#issuecomment-634934210)
   This can trigger a poorly considered lint error in some tools but is included by design.
*/

img,
svg,
video,
canvas,
audio,
iframe,
embed,
object {
  display: block;
  /* 1 */
  vertical-align: middle;
  /* 2 */
}

/*
Constrain images and videos to the parent width and preserve their intrinsic aspect ratio. (https://github.com/mozdevs/cssremedy/issues/14)
*/

img,
video {
  max-width: 100%;
  height: auto;
}

/* Make elements with the HTML hidden attribute stay hidden by default */

[hidden] {
  display: none;
}

*, ::before, ::after {
  --tw-border-spacing-x: 0;
  --tw-border-spacing-y: 0;
  --tw-translate-x: 0;
  --tw-translate-y: 0;
  --tw-rotate: 0;
  --tw-skew-x: 0;
  --tw-skew-y: 0;
  --tw-scale-x: 1;
  --tw-scale-y: 1;
  --tw-pan-x:  ;
  --tw-pan-y:  ;
  --tw-pinch-zoom:  ;
  --tw-scroll-snap-strictness: proximity;
  --tw-gradient-from-position:  ;
  --tw-gradient-via-position:  ;
  --tw-gradient-to-position:  ;
  --tw-ordinal:  ;
  --tw-slashed-zero:  ;
  --tw-numeric-figure:  ;
  --tw-numeric-spacing:  ;
  --tw-numeric-fraction:  ;
  --tw-ring-inset:  ;
  --tw-ring-offset-width: 0px;
  --tw-ring-offset-color: #fff;
  --tw-ring-color: rgb(59 130 246 / 0.5);
  --tw-ring-offset-shadow: 0 0 #0000;
  --tw-ring-shadow: 0 0 #0000;
  --tw-shadow: 0 0 #0000;
  --tw-shadow-colored: 0 0 #0000;
  --tw-blur:  ;
  --tw-brightness:  ;
  --tw-contrast:  ;
  --tw-grayscale:  ;
  --tw-hue-rotate:  ;
  --tw-invert:  ;
  --tw-saturate:  ;
  --tw-sepia:  ;
  --tw-drop-shadow:  ;
  --tw-backdrop-blur:  ;
  --tw-backdrop-brightness:  ;
  --tw-backdrop-contrast:  ;
  --tw-backdrop-grayscale:  ;
  --tw-backdrop-hue-rotate:  ;
  --tw-backdrop-invert:  ;
  --tw-backdrop-opacity:  ;
  --tw-backdrop-saturate:  ;
  --tw-backdrop-sepia:  ;
  --tw-contain-size:  ;
  --tw-contain-layout:  ;
  --tw-contain-paint:  ;
  --tw-contain-style:  ;
}

::backdrop {
  --tw-border-spacing-x: 0;
  --tw-border-spacing-y: 0;
  --tw-translate-x: 0;
  --tw-translate-y: 0;
  --tw-rotate: 0;
  --tw-skew-x: 0;
  --tw-skew-y: 0;
  --tw-scale-x: 1;
  --tw-scale-y: 1;
  --tw-pan-x:  ;
  --tw-pan-y:  ;
  --tw-pinch-zoom:  ;
  --tw-scroll-snap-strictness: proximity;
  --tw-gradient-from-position:  ;
  --tw-gradient-via-position:  ;
  --tw-gradient-to-position:  ;
  --tw-ordinal:  ;
  --tw-slashed-zero:  ;
  --tw-numeric-figure:  ;
  --tw-numeric-spacing:  ;
  --tw-numeric-fraction:  ;
  --tw-ring-inset:  ;
  --tw-ring-offset-width: 0px;
  --tw-ring-offset-color: #fff;
  --tw-ring-color: rgb(59 130 246 / 0.5);
  --tw-ring-offset-shadow: 0 0 #0000;
  --tw-ring-shadow: 0 0 #0000;
  --tw-shadow: 0 0 #0000;
  --tw-shadow-colored: 0 0 #0000;
  --tw-blur:  ;
  --tw-brightness:  ;
  --tw-contrast:  ;
  --tw-grayscale:  ;
  --tw-hue-rotate:  ;
  --tw-invert:  ;
  --tw-saturate:  ;
  --tw-sepia:  ;
  --tw-drop-shadow:  ;
  --tw-backdrop-blur:  ;
  --tw-backdrop-brightness:  ;
  --tw-backdrop-contrast:  ;
  --tw-backdrop-grayscale:  ;
  --tw-backdrop-hue-rotate:  ;
  --tw-backdrop-invert:  ;
  --tw-backdrop-opacity:  ;
  --tw-backdrop-saturate:  ;
  --tw-backdrop-sepia:  ;
  --tw-contain-size:  ;
  --tw-contain-layout:  ;
  --tw-contain-paint:  ;
  --tw-contain-style:  ;
}

.container {
  width: 100%;
}

@media (min-width: 640px) {
  .container {
    max-width: 640px;
  }
}

@media (min-width: 768px) {
  .container {
    max-width: 768px;
  }
}

@media (min-width: 1024px) {
  .container {
    max-width: 1024px;
  }
}

@media (min-width: 1280px) {
  .container {
    max-width: 1280px;
  }
}

@media (min-width: 1536px) {
  .container {
    max-width: 1536px;
  }
}

.sr-only {
  position: absolute;
  width: 1px;
  height: 1px;
  padding: 0;
  margin: -1px;
  overflow: hidden;
  clip: rect(0, 0, 0, 0);
  white-space: nowrap;
  border-width: 0;
}

.visible {
  visibility: visible;
}

.invisible {
  visibility: hidden;
}

.static {
  position: static;
}

.fixed {
  position: fixed;
}

.absolute {
  position: absolute;
}

.relative {
  position: relative;
}

.inset-0 {
  inset: 0px;
}

.inset-y-0 {
  top: 0px;
  bottom: 0px;
}

.inset-y-1 {
  top: 0.25rem;
  bottom: 0.25rem;
}

.bottom-0 {
  bottom: 0px;
}

.bottom-1 {
  bottom: 0.25rem;
}

.end-1 {
  inset-inline-end: 0.25rem;
}

.left-0 {
  left: 0px;
}

.right-0 {
  right: 0px;
}

.right-1 {
  right: 0.25rem;
}

.right-10 {
  right: 2.5rem;
}

.top-20 {
  top: 5rem;
}

.top-\[40px\] {
  top: 40px;
}

.-z-10 {
  z-index: -10;
}

.z-10 {
  z-index: 10;
}

.z-30 {
  z-index: 30;
}

.z-50 {
  z-index: 50;
}

.col-span-1 {
  grid-column: span 1 / span 1;
}

.col-span-6 {
  grid-column: span 6 / span 6;
}

.col-span-full {
  grid-column: 1 / -1;
}

.\!m-0 {
  margin: 0px !important;
}

.mx-4 {
  margin-left: 1rem;
  margin-right: 1rem;
}

.mx-auto {
  margin-left: auto;
  margin-right: auto;
}

.my-4 {
  margin-top: 1rem;
  margin-bottom: 1rem;
}

.-ml-1 {
  margin-left: -0.25rem;
}

.-mt-1 {
  margin-top: -0.25rem;
}

.mb-1 {
  margin-bottom: 0.25rem;
}

.mb-2 {
  margin-bottom: 0.5rem;
}

.mb-3 {
  margin-bottom: 0.75rem;
}

.mb-4 {
  margin-bottom: 1rem;
}

.mb-6 {
  margin-bottom: 1.5rem;
}

.mb-8 {
  margin-bottom: 2rem;
}

.ml-1 {
  margin-left: 0.25rem;
}

.ml-2 {
  margin-left: 0.5rem;
}

.ml-3 {
  margin-left: 0.75rem;
}

.ml-6 {
  margin-left: 1.5rem;
}

.ml-auto {
  margin-left: auto;
}

.mr-0 {
  margin-right: 0px;
}

.mr-2 {
  margin-right: 0.5rem;
}

.mr-2\.5 {
  margin-right: 0.625rem;
}

.mr-3 {
  margin-right: 0.75rem;
}

.mr-4 {
  margin-right: 1rem;
}

.ms-0 {
  margin-inline-start: 0px;
}

.ms-1 {
  margin-inline-start: 0.25rem;
}

.ms-2 {
  margin-inline-start: 0.5rem;
}

.mt-1 {
  margin-top: 0.25rem;
}

.mt-10 {
  margin-top: 2.5rem;
}

.mt-2 {
  margin-top: 0.5rem;
}

.mt-3 {
  margin-top: 0.75rem;
}

.mt-4 {
  margin-top: 1rem;
}

.mt-6 {
  margin-top: 1.5rem;
}

.mt-8 {
  margin-top: 2rem;
}

.line-clamp-2 {
  overflow: hidden;
  display: -webkit-box;
  -webkit-box-orient: vertical;
  -webkit-line-clamp: 2;
}

.block {
  display: block;
}

.inline-block {
  display: inline-block;
}

.inline {
  display: inline;
}

.flex {
  display: flex;
}

.inline-flex {
  display: inline-flex;
}

.table {
  display: table;
}

.grid {
  display: grid;
}

.hidden {
  display: none;
}

.h-10 {
  height: 2.5rem;
}

.h-12 {
  height: 3rem;
}

.h-16 {
  height: 4rem;
}

.h-2 {
  height: 0.5rem;
}

.h-2\.5 {
  height: 0.625rem;
}

.h-20 {
  height: 5rem;
}

.h-3 {
  height: 0.75rem;
}

.h-4 {
  height: 1rem;
}

.h-5 {
  height: 1.25rem;
}

.h-6 {
  height: 1.5rem;
}

.h-64 {
  height: 16rem;
}

.h-8 {
  height: 2rem;
}

.h-80 {
  height: 20rem;
}

.h-9 {
  height: 2.25rem;
}

.h-full {
  height: 100%;
}

.max-h-\[90vh\] {
  max-height: 90vh;
}

.min-h-screen {
  min-height: 100vh;
}

.w-1\/2 {
  width: 50%;
}

.w-10 {
  width: 2.5rem;
}

.w-12 {
  width: 3rem;
}

.w-16 {
  width: 4rem;
}

.w-20 {
  width: 5rem;
}

.w-28 {
  width: 7rem;
}

.w-3 {
  width: 0.75rem;
}

.w-3\/4 {
  width: 75%;
}

.w-4 {
  width: 1rem;
}

.w-5 {
  width: 1.25rem;
}

.w-6 {
  width: 1.5rem;
}

.w-64 {
  width: 16rem;
}

.w-8 {
  width: 2rem;
}

.w-96 {
  width: 24rem;
}

.w-full {
  width: 100%;
}

.min-w-0 {
  min-width: 0px;
}

.min-w-\[220px\] {
  min-width: 220px;
}

.min-w-full {
  min-width: 100%;
}

.max-w-7xl {
  max-width: 80rem;
}

.max-w-md {
  max-width: 28rem;
}

.max-w-screen-2xl {
  max-width: 1536px;
}

.max-w-screen-xl {
  max-width: 1280px;
}

.max-w-xl {
  max-width: 36rem;
}

.flex-1 {
  flex: 1 1 0%;
}

.flex-shrink-0 {
  flex-shrink: 0;
}

.flex-grow {
  flex-grow: 1;
}

.origin-top-right {
  transform-origin: top right;
}

.transform {
  transform: translate(var(--tw-translate-x), var(--tw-translate-y)) rotate(var(--tw-rotate)) skewX(var(--tw-skew-x)) skewY(var(--tw-skew-y)) scaleX(var(--tw-scale-x)) scaleY(var(--tw-scale-y));
}

@keyframes pulse {
  50% {
    opacity: .5;
  }
}

.animate-pulse {
  animation: pulse 2s cubic-bezier(0.4, 0, 0.6, 1) infinite;
}

@keyframes spin {
  to {
    transform: rotate(360deg);
  }
}

.animate-spin {
  animation: spin 1s linear infinite;
}

.cursor-not-allowed {
  cursor: not-allowed;
}

.cursor-pointer {
  cursor: pointer;
}

.list-inside {
  list-style-position: inside;
}

.list-decimal {
  list-style-type: decimal;
}

.list-disc {
  list-style-type: disc;
}

.list-none {
  list-style-type: none;
}

.grid-cols-1 {
  grid-template-columns: repeat(1, minmax(0, 1fr));
}

.grid-cols-4 {
  grid-template-columns: repeat(4, minmax(0, 1fr));
}

.grid-cols-6 {
  grid-template-columns: repeat(6, minmax(0, 1fr));
}

.grid-cols-7 {
  grid-template-columns: repeat(7, minmax(0, 1fr));
}

.flex-col {
  flex-direction: column;
}

.flex-wrap {
  flex-wrap: wrap;
}

.content-start {
  align-content: flex-start;
}

.items-start {
  align-items: flex-start;
}

.items-center {
  align-items: center;
}

.justify-start {
  justify-content: flex-start;
}

.justify-end {
  justify-content: flex-end;
}

.justify-center {
  justify-content: center;
}

.justify-between {
  justify-content: space-between;
}

.gap-4 {
  gap: 1rem;
}

.gap-6 {
  gap: 1.5rem;
}

.space-x-1 > :not([hidden]) ~ :not([hidden]) {
  --tw-space-x-reverse: 0;
  margin-right: calc(0.25rem * var(--tw-space-x-reverse));
  margin-left: calc(0.25rem * calc(1 - var(--tw-space-x-reverse)));
}

.space-x-2 > :not([hidden]) ~ :not([hidden]) {
  --tw-space-x-reverse: 0;
  margin-right: calc(0.5rem * var(--tw-space-x-reverse));
  margin-left: calc(0.5rem * calc(1 - var(--tw-space-x-reverse)));
}

.space-x-3 > :not([hidden]) ~ :not([hidden]) {
  --tw-space-x-reverse: 0;
  margin-right: calc(0.75rem * var(--tw-space-x-reverse));
  margin-left: calc(0.75rem * calc(1 - var(--tw-space-x-reverse)));
}

.space-x-4 > :not([hidden]) ~ :not([hidden]) {
  --tw-space-x-reverse: 0;
  margin-right: calc(1rem * var(--tw-space-x-reverse));
  margin-left: calc(1rem * calc(1 - var(--tw-space-x-reverse)));
}

.space-x-6 > :not([hidden]) ~ :not([hidden]) {
  --tw-space-x-reverse: 0;
  margin-right: calc(1.5rem * var(--tw-space-x-reverse));
  margin-left: calc(1.5rem * calc(1 - var(--tw-space-x-reverse)));
}

.space-y-1 > :not([hidden]) ~ :not([hidden]) {
  --tw-space-y-reverse: 0;
  margin-top: calc(0.25rem * calc(1 - var(--tw-space-y-reverse)));
  margin-bottom: calc(0.25rem * var(--tw-space-y-reverse));
}

.space-y-2 > :not([hidden]) ~ :not([hidden]) {
  --tw-space-y-reverse: 0;
  margin-top: calc(0.5rem * calc(1 - var(--tw-space-y-reverse)));
  margin-bottom: calc(0.5rem * var(--tw-space-y-reverse));
}

.space-y-3 > :not([hidden]) ~ :not([hidden]) {
  --tw-space-y-reverse: 0;
  margin-top: calc(0.75rem * calc(1 - var(--tw-space-y-reverse)));
  margin-bottom: calc(0.75rem * var(--tw-space-y-reverse));
}

.space-y-4 > :not([hidden]) ~ :not([hidden]) {
  --tw-space-y-reverse: 0;
  margin-top: calc(1rem * calc(1 - var(--tw-space-y-reverse)));
  margin-bottom: calc(1rem * var(--tw-space-y-reverse));
}

.space-y-6 > :not([hidden]) ~ :not([hidden]) {
  --tw-space-y-reverse: 0;
  margin-top: calc(1.5rem * calc(1 - var(--tw-space-y-reverse)));
  margin-bottom: calc(1.5rem * var(--tw-space-y-reverse));
}

.divide-y > :not([hidden]) ~ :not([hidden]) {
  --tw-divide-y-reverse: 0;
  border-top-width: calc(1px * calc(1 - var(--tw-divide-y-reverse)));
  border-bottom-width: calc(1px * var(--tw-divide-y-reverse));
}

.divide-gray-100 > :not([hidden]) ~ :not([hidden]) {
  --tw-divide-opacity: 1;
  border-color: rgb(243 244 246 / var(--tw-divide-opacity));
}

.divide-gray-200 > :not([hidden]) ~ :not([hidden]) {
  --tw-divide-opacity: 1;
  border-color: rgb(229 231 235 / var(--tw-divide-opacity));
}

.self-center {
  align-self: center;
}

.overflow-auto {
  overflow: auto;
}

.overflow-hidden {
  overflow: hidden;
}

.overflow-x-auto {
  overflow-x: auto;
}

.overflow-y-auto {
  overflow-y: auto;
}

.overscroll-y-auto {
  overscroll-behavior-y: auto;
}

.truncate {
  overflow: hidden;
  text-overflow: ellipsis;
  white-space: nowrap;
}

.whitespace-nowrap {
  white-space: nowrap;
}

.break-all {
  word-break: break-all;
}

.rounded {
  border-radius: 0.25rem;
}

.rounded-2xl {
  border-radius: 1rem;
}

.rounded-full {
  border-radius: 9999px;
}

.rounded-lg {
  border-radius: 0.5rem;
}

.rounded-md {
  border-radius: 0.375rem;
}

.rounded-b-lg {
  border-bottom-right-radius: 0.5rem;
  border-bottom-left-radius: 0.5rem;
}

.rounded-l-lg {
  border-top-left-radius: 0.5rem;
  border-bottom-left-radius: 0.5rem;
}

.rounded-r-lg {
  border-top-right-radius: 0.5rem;
  border-bottom-right-radius: 0.5rem;
}

.border {
  border-width: 1px;
}

.border-2 {
  border-width: 2px;
}

.border-b {
  border-bottom-width: 1px;
}

.border-b-2 {
  border-bottom-width: 2px;
}

.border-l-0 {
  border-left-width: 0px;
}

.border-l-4 {
  border-left-width: 4px;
}

.border-t {
  border-top-width: 1px;
}

.border-t-2 {
  border-top-width: 2px;
}

<<<<<<< HEAD
.border-blue-200 {
  --tw-border-opacity: 1;
  border-color: rgb(191 219 254 / var(--tw-border-opacity));
=======
.border-blue-300 {
  --tw-border-opacity: 1;
  border-color: rgb(147 197 253 / var(--tw-border-opacity));
>>>>>>> 7253d1fe
}

.border-blue-700 {
  --tw-border-opacity: 1;
  border-color: rgb(29 78 216 / var(--tw-border-opacity));
}

.border-gray-100 {
  --tw-border-opacity: 1;
  border-color: rgb(243 244 246 / var(--tw-border-opacity));
}

.border-gray-200 {
  --tw-border-opacity: 1;
  border-color: rgb(229 231 235 / var(--tw-border-opacity));
}

.border-gray-300 {
  --tw-border-opacity: 1;
  border-color: rgb(209 213 219 / var(--tw-border-opacity));
}

.border-green-500 {
  --tw-border-opacity: 1;
  border-color: rgb(34 197 94 / var(--tw-border-opacity));
}

.border-primary-100 {
  --tw-border-opacity: 1;
  border-color: rgb(253 222 133 / var(--tw-border-opacity));
}

.border-primary-300 {
  --tw-border-opacity: 1;
  border-color: rgb(248 185 99 / var(--tw-border-opacity));
}

.border-primary-500 {
  --tw-border-opacity: 1;
  border-color: rgb(244 149 65 / var(--tw-border-opacity));
}

.border-primary-600 {
  --tw-border-opacity: 1;
  border-color: rgb(214 131 56 / var(--tw-border-opacity));
}

.border-red-500 {
  --tw-border-opacity: 1;
  border-color: rgb(239 68 68 / var(--tw-border-opacity));
}

.border-blue-200 {
  --tw-border-opacity: 1;
  border-color: rgb(191 219 254 / var(--tw-border-opacity));
}

.border-gray-100 {
  --tw-border-opacity: 1;
  border-color: rgb(243 244 246 / var(--tw-border-opacity));
}

.bg-amber-50 {
  --tw-bg-opacity: 1;
  background-color: rgb(255 251 235 / var(--tw-bg-opacity));
}

.bg-blue-100 {
  --tw-bg-opacity: 1;
  background-color: rgb(219 234 254 / var(--tw-bg-opacity));
}

.bg-blue-50 {
  --tw-bg-opacity: 1;
  background-color: rgb(239 246 255 / var(--tw-bg-opacity));
}

.bg-blue-500 {
  --tw-bg-opacity: 1;
  background-color: rgb(59 130 246 / var(--tw-bg-opacity));
}

.bg-gray-100 {
  --tw-bg-opacity: 1;
  background-color: rgb(243 244 246 / var(--tw-bg-opacity));
}

.bg-gray-200 {
  --tw-bg-opacity: 1;
  background-color: rgb(229 231 235 / var(--tw-bg-opacity));
}

.bg-gray-300 {
  --tw-bg-opacity: 1;
  background-color: rgb(209 213 219 / var(--tw-bg-opacity));
}

.bg-gray-400 {
  --tw-bg-opacity: 1;
  background-color: rgb(156 163 175 / var(--tw-bg-opacity));
}

.bg-gray-50 {
  --tw-bg-opacity: 1;
  background-color: rgb(249 250 251 / var(--tw-bg-opacity));
}

.bg-gray-500 {
  --tw-bg-opacity: 1;
  background-color: rgb(107 114 128 / var(--tw-bg-opacity));
}

.bg-gray-600 {
  --tw-bg-opacity: 1;
  background-color: rgb(75 85 99 / var(--tw-bg-opacity));
}

.bg-gray-700 {
  --tw-bg-opacity: 1;
  background-color: rgb(55 65 81 / var(--tw-bg-opacity));
}

.bg-gray-900 {
  --tw-bg-opacity: 1;
  background-color: rgb(17 24 39 / var(--tw-bg-opacity));
}

.bg-green-100 {
  --tw-bg-opacity: 1;
  background-color: rgb(220 252 231 / var(--tw-bg-opacity));
}

.bg-green-50 {
  --tw-bg-opacity: 1;
  background-color: rgb(240 253 244 / var(--tw-bg-opacity));
}

.bg-green-600 {
  --tw-bg-opacity: 1;
  background-color: rgb(22 163 74 / var(--tw-bg-opacity));
}

.bg-green-700 {
  --tw-bg-opacity: 1;
  background-color: rgb(21 128 61 / var(--tw-bg-opacity));
}

.bg-primary-100 {
  --tw-bg-opacity: 1;
  background-color: rgb(253 222 133 / var(--tw-bg-opacity));
}

.bg-primary-300 {
  --tw-bg-opacity: 1;
  background-color: rgb(248 185 99 / var(--tw-bg-opacity));
}

.bg-primary-500 {
  --tw-bg-opacity: 1;
  background-color: rgb(244 149 65 / var(--tw-bg-opacity));
}

.bg-primary-600 {
  --tw-bg-opacity: 1;
  background-color: rgb(214 131 56 / var(--tw-bg-opacity));
}

.bg-primary-700 {
  --tw-bg-opacity: 1;
  background-color: rgb(184 112 47 / var(--tw-bg-opacity));
}

.bg-red-100 {
  --tw-bg-opacity: 1;
  background-color: rgb(254 226 226 / var(--tw-bg-opacity));
}

.bg-red-50 {
  --tw-bg-opacity: 1;
  background-color: rgb(254 242 242 / var(--tw-bg-opacity));
}

.bg-red-500 {
  --tw-bg-opacity: 1;
  background-color: rgb(239 68 68 / var(--tw-bg-opacity));
}

.bg-red-600 {
  --tw-bg-opacity: 1;
  background-color: rgb(220 38 38 / var(--tw-bg-opacity));
}

.bg-red-700 {
  --tw-bg-opacity: 1;
  background-color: rgb(185 28 28 / var(--tw-bg-opacity));
}

.bg-white {
  --tw-bg-opacity: 1;
  background-color: rgb(255 255 255 / var(--tw-bg-opacity));
}

.bg-yellow-50 {
  --tw-bg-opacity: 1;
  background-color: rgb(254 252 232 / var(--tw-bg-opacity));
}

.bg-opacity-50 {
  --tw-bg-opacity: 0.5;
}

.bg-opacity-75 {
  --tw-bg-opacity: 0.75;
}

.bg-gradient-to-r {
  background-image: linear-gradient(to right, var(--tw-gradient-stops));
}

.from-primary-500 {
  --tw-gradient-from: #f49541 var(--tw-gradient-from-position);
  --tw-gradient-to: rgb(244 149 65 / 0) var(--tw-gradient-to-position);
  --tw-gradient-stops: var(--tw-gradient-from), var(--tw-gradient-to);
}

.to-primary-600 {
  --tw-gradient-to: #d68338 var(--tw-gradient-to-position);
}

.fill-primary-600 {
  fill: #d68338;
}

.\!p-0 {
  padding: 0px !important;
}

.p-2 {
  padding: 0.5rem;
}

.p-2\.5 {
  padding: 0.625rem;
}

.p-3 {
  padding: 0.75rem;
}

.p-4 {
  padding: 1rem;
}

.p-5 {
  padding: 1.25rem;
}

.p-6 {
  padding: 1.5rem;
}

.p-8 {
  padding: 2rem;
}

.px-2 {
  padding-left: 0.5rem;
  padding-right: 0.5rem;
}

.px-3 {
  padding-left: 0.75rem;
  padding-right: 0.75rem;
}

.px-4 {
  padding-left: 1rem;
  padding-right: 1rem;
}

.px-5 {
  padding-left: 1.25rem;
  padding-right: 1.25rem;
}

.px-6 {
  padding-left: 1.5rem;
  padding-right: 1.5rem;
}

.px-7 {
  padding-left: 1.75rem;
  padding-right: 1.75rem;
}

.py-0 {
  padding-top: 0px;
  padding-bottom: 0px;
}

.py-0\.5 {
  padding-top: 0.125rem;
  padding-bottom: 0.125rem;
}

.py-1 {
  padding-top: 0.25rem;
  padding-bottom: 0.25rem;
}

.py-2 {
  padding-top: 0.5rem;
  padding-bottom: 0.5rem;
}

.py-2\.5 {
  padding-top: 0.625rem;
  padding-bottom: 0.625rem;
}

.py-3 {
  padding-top: 0.75rem;
  padding-bottom: 0.75rem;
}

.py-4 {
  padding-top: 1rem;
  padding-bottom: 1rem;
}

.py-6 {
  padding-top: 1.5rem;
  padding-bottom: 1.5rem;
}

.pb-28 {
  padding-bottom: 7rem;
}

.pb-8 {
  padding-bottom: 2rem;
}

.pl-2 {
  padding-left: 0.5rem;
}

.pr-10 {
  padding-right: 2.5rem;
}

.pr-20 {
  padding-right: 5rem;
}

.pr-3 {
  padding-right: 0.75rem;
}

.pt-16 {
  padding-top: 4rem;
}

.pt-2 {
  padding-top: 0.5rem;
}

.pt-4 {
  padding-top: 1rem;
}

.pt-6 {
  padding-top: 1.5rem;
}

.pt-8 {
  padding-top: 2rem;
}

.text-left {
  text-align: left;
}

.text-center {
  text-align: center;
}

.text-start {
  text-align: start;
}

.align-top {
  vertical-align: top;
}

.align-middle {
  vertical-align: middle;
}

.align-text-bottom {
  vertical-align: text-bottom;
}

.font-mono {
  font-family: ui-monospace, SFMono-Regular, Menlo, Monaco, Consolas, Liberation Mono, Courier New, monospace;
}

.text-2xl {
  font-size: 1.5rem;
  line-height: 2rem;
}

.text-3xl {
  font-size: 1.875rem;
  line-height: 2.25rem;
}

.text-4xl {
  font-size: 2.25rem;
  line-height: 2.5rem;
}

.text-5xl {
  font-size: 3rem;
  line-height: 1;
}

.text-\[10px\] {
  font-size: 10px;
}

.text-base {
  font-size: 1rem;
  line-height: 1.5rem;
}

.text-lg {
  font-size: 1.125rem;
  line-height: 1.75rem;
}

.text-sm {
  font-size: 0.875rem;
  line-height: 1.25rem;
}

.text-xl {
  font-size: 1.25rem;
  line-height: 1.75rem;
}

.text-xs {
  font-size: 0.75rem;
  line-height: 1rem;
}

.font-bold {
  font-weight: 700;
}

.font-light {
  font-weight: 300;
}

.font-medium {
  font-weight: 500;
}

.font-normal {
  font-weight: 400;
}

.font-semibold {
  font-weight: 600;
}

.uppercase {
  text-transform: uppercase;
}

.italic {
  font-style: italic;
}

.leading-6 {
  line-height: 1.5rem;
}

.leading-9 {
  line-height: 2.25rem;
}

.tracking-wider {
  letter-spacing: 0.05em;
}

.text-blue-500 {
  --tw-text-opacity: 1;
  color: rgb(59 130 246 / var(--tw-text-opacity));
}

.text-blue-600 {
  --tw-text-opacity: 1;
  color: rgb(37 99 235 / var(--tw-text-opacity));
}

.text-blue-700 {
  --tw-text-opacity: 1;
  color: rgb(29 78 216 / var(--tw-text-opacity));
}

.text-blue-800 {
  --tw-text-opacity: 1;
  color: rgb(30 64 175 / var(--tw-text-opacity));
}

.text-gray-200 {
  --tw-text-opacity: 1;
  color: rgb(229 231 235 / var(--tw-text-opacity));
}

.text-gray-400 {
  --tw-text-opacity: 1;
  color: rgb(156 163 175 / var(--tw-text-opacity));
}

.text-gray-500 {
  --tw-text-opacity: 1;
  color: rgb(107 114 128 / var(--tw-text-opacity));
}

.text-gray-600 {
  --tw-text-opacity: 1;
  color: rgb(75 85 99 / var(--tw-text-opacity));
}

.text-gray-700 {
  --tw-text-opacity: 1;
  color: rgb(55 65 81 / var(--tw-text-opacity));
}

.text-gray-800 {
  --tw-text-opacity: 1;
  color: rgb(31 41 55 / var(--tw-text-opacity));
}

.text-gray-900 {
  --tw-text-opacity: 1;
  color: rgb(17 24 39 / var(--tw-text-opacity));
}

.text-green-500 {
  --tw-text-opacity: 1;
  color: rgb(34 197 94 / var(--tw-text-opacity));
}

.text-green-600 {
  --tw-text-opacity: 1;
  color: rgb(22 163 74 / var(--tw-text-opacity));
}

.text-green-800 {
  --tw-text-opacity: 1;
  color: rgb(22 101 52 / var(--tw-text-opacity));
}

.text-primary-500 {
  --tw-text-opacity: 1;
  color: rgb(244 149 65 / var(--tw-text-opacity));
}

.text-primary-600 {
  --tw-text-opacity: 1;
  color: rgb(214 131 56 / var(--tw-text-opacity));
}

.text-primary-700 {
  --tw-text-opacity: 1;
  color: rgb(184 112 47 / var(--tw-text-opacity));
}

.text-primary-800 {
  --tw-text-opacity: 1;
  color: rgb(154 93 38 / var(--tw-text-opacity));
}

.text-red-500 {
  --tw-text-opacity: 1;
  color: rgb(239 68 68 / var(--tw-text-opacity));
}

.text-red-600 {
  --tw-text-opacity: 1;
  color: rgb(220 38 38 / var(--tw-text-opacity));
}

.text-red-800 {
  --tw-text-opacity: 1;
  color: rgb(153 27 27 / var(--tw-text-opacity));
}

.text-white {
  --tw-text-opacity: 1;
  color: rgb(255 255 255 / var(--tw-text-opacity));
}

.text-yellow-600 {
  --tw-text-opacity: 1;
  color: rgb(202 138 4 / var(--tw-text-opacity));
}

.text-yellow-800 {
  --tw-text-opacity: 1;
  color: rgb(133 77 14 / var(--tw-text-opacity));
}

.text-primary-800 {
  --tw-text-opacity: 1;
  color: rgb(154 93 38 / var(--tw-text-opacity));
}

.opacity-0 {
  opacity: 0;
}

.opacity-100 {
  opacity: 1;
}

.opacity-25 {
  opacity: 0.25;
}

.opacity-50 {
  opacity: 0.5;
}

.opacity-75 {
  opacity: 0.75;
}

.shadow {
  --tw-shadow: 0 1px 3px 0 rgb(0 0 0 / 0.1), 0 1px 2px -1px rgb(0 0 0 / 0.1);
  --tw-shadow-colored: 0 1px 3px 0 var(--tw-shadow-color), 0 1px 2px -1px var(--tw-shadow-color);
  box-shadow: var(--tw-ring-offset-shadow, 0 0 #0000), var(--tw-ring-shadow, 0 0 #0000), var(--tw-shadow);
}

.shadow-lg {
  --tw-shadow: 0 10px 15px -3px rgb(0 0 0 / 0.1), 0 4px 6px -4px rgb(0 0 0 / 0.1);
  --tw-shadow-colored: 0 10px 15px -3px var(--tw-shadow-color), 0 4px 6px -4px var(--tw-shadow-color);
  box-shadow: var(--tw-ring-offset-shadow, 0 0 #0000), var(--tw-ring-shadow, 0 0 #0000), var(--tw-shadow);
}

.shadow-sm {
  --tw-shadow: 0 1px 2px 0 rgb(0 0 0 / 0.05);
  --tw-shadow-colored: 0 1px 2px 0 var(--tw-shadow-color);
  box-shadow: var(--tw-ring-offset-shadow, 0 0 #0000), var(--tw-ring-shadow, 0 0 #0000), var(--tw-shadow);
}

.shadow-xl {
  --tw-shadow: 0 20px 25px -5px rgb(0 0 0 / 0.1), 0 8px 10px -6px rgb(0 0 0 / 0.1);
  --tw-shadow-colored: 0 20px 25px -5px var(--tw-shadow-color), 0 8px 10px -6px var(--tw-shadow-color);
  box-shadow: var(--tw-ring-offset-shadow, 0 0 #0000), var(--tw-ring-shadow, 0 0 #0000), var(--tw-shadow);
}

.outline-0 {
  outline-width: 0px;
}

.ring-1 {
  --tw-ring-offset-shadow: var(--tw-ring-inset) 0 0 0 var(--tw-ring-offset-width) var(--tw-ring-offset-color);
  --tw-ring-shadow: var(--tw-ring-inset) 0 0 0 calc(1px + var(--tw-ring-offset-width)) var(--tw-ring-color);
  box-shadow: var(--tw-ring-offset-shadow), var(--tw-ring-shadow), var(--tw-shadow, 0 0 #0000);
}

.ring-black {
  --tw-ring-opacity: 1;
  --tw-ring-color: rgb(0 0 0 / var(--tw-ring-opacity));
}

.ring-opacity-5 {
  --tw-ring-opacity: 0.05;
}

.transition {
  transition-property: color, background-color, border-color, text-decoration-color, fill, stroke, opacity, box-shadow, transform, filter, -webkit-backdrop-filter;
  transition-property: color, background-color, border-color, text-decoration-color, fill, stroke, opacity, box-shadow, transform, filter, backdrop-filter;
  transition-property: color, background-color, border-color, text-decoration-color, fill, stroke, opacity, box-shadow, transform, filter, backdrop-filter, -webkit-backdrop-filter;
  transition-timing-function: cubic-bezier(0.4, 0, 0.2, 1);
  transition-duration: 150ms;
}

.transition-colors {
  transition-property: color, background-color, border-color, text-decoration-color, fill, stroke;
  transition-timing-function: cubic-bezier(0.4, 0, 0.2, 1);
  transition-duration: 150ms;
}

.transition-opacity {
  transition-property: opacity;
  transition-timing-function: cubic-bezier(0.4, 0, 0.2, 1);
  transition-duration: 150ms;
}

.duration-150 {
  transition-duration: 150ms;
}

.duration-200 {
  transition-duration: 200ms;
}

.duration-300 {
  transition-duration: 300ms;
}

.ease-in-out {
  transition-timing-function: cubic-bezier(0.4, 0, 0.2, 1);
}

.hover\:scale-105:hover {
  --tw-scale-x: 1.05;
  --tw-scale-y: 1.05;
  transform: translate(var(--tw-translate-x), var(--tw-translate-y)) rotate(var(--tw-rotate)) skewX(var(--tw-skew-x)) skewY(var(--tw-skew-y)) scaleX(var(--tw-scale-x)) scaleY(var(--tw-scale-y));
}

.hover\:bg-blue-600:hover {
  --tw-bg-opacity: 1;
  background-color: rgb(37 99 235 / var(--tw-bg-opacity));
}

.hover\:bg-blue-700:hover {
  --tw-bg-opacity: 1;
  background-color: rgb(29 78 216 / var(--tw-bg-opacity));
}

.hover\:bg-gray-100:hover {
  --tw-bg-opacity: 1;
  background-color: rgb(243 244 246 / var(--tw-bg-opacity));
}

.hover\:bg-gray-200:hover {
  --tw-bg-opacity: 1;
  background-color: rgb(229 231 235 / var(--tw-bg-opacity));
}

.hover\:bg-gray-300:hover {
  --tw-bg-opacity: 1;
  background-color: rgb(209 213 219 / var(--tw-bg-opacity));
}

.hover\:bg-gray-400:hover {
  --tw-bg-opacity: 1;
  background-color: rgb(156 163 175 / var(--tw-bg-opacity));
}

.hover\:bg-gray-50:hover {
  --tw-bg-opacity: 1;
  background-color: rgb(249 250 251 / var(--tw-bg-opacity));
}

.hover\:bg-gray-800:hover {
  --tw-bg-opacity: 1;
  background-color: rgb(31 41 55 / var(--tw-bg-opacity));
}

.hover\:bg-green-700:hover {
  --tw-bg-opacity: 1;
  background-color: rgb(21 128 61 / var(--tw-bg-opacity));
}

.hover\:bg-green-800:hover {
  --tw-bg-opacity: 1;
  background-color: rgb(22 101 52 / var(--tw-bg-opacity));
}

.hover\:bg-primary-200:hover {
  --tw-bg-opacity: 1;
  background-color: rgb(251 203 116 / var(--tw-bg-opacity));
}

.hover\:bg-primary-400:hover {
  --tw-bg-opacity: 1;
  background-color: rgb(246 167 82 / var(--tw-bg-opacity));
}

.hover\:bg-primary-600:hover {
  --tw-bg-opacity: 1;
  background-color: rgb(214 131 56 / var(--tw-bg-opacity));
}

.hover\:bg-primary-700:hover {
  --tw-bg-opacity: 1;
  background-color: rgb(184 112 47 / var(--tw-bg-opacity));
}

.hover\:bg-primary-800:hover {
  --tw-bg-opacity: 1;
  background-color: rgb(154 93 38 / var(--tw-bg-opacity));
}

.hover\:bg-red-600:hover {
  --tw-bg-opacity: 1;
  background-color: rgb(220 38 38 / var(--tw-bg-opacity));
}

.hover\:bg-red-700:hover {
  --tw-bg-opacity: 1;
  background-color: rgb(185 28 28 / var(--tw-bg-opacity));
}

.hover\:bg-red-800:hover {
  --tw-bg-opacity: 1;
  background-color: rgb(153 27 27 / var(--tw-bg-opacity));
}

.hover\:from-primary-600:hover {
  --tw-gradient-from: #d68338 var(--tw-gradient-from-position);
  --tw-gradient-to: rgb(214 131 56 / 0) var(--tw-gradient-to-position);
  --tw-gradient-stops: var(--tw-gradient-from), var(--tw-gradient-to);
}

.hover\:to-primary-700:hover {
  --tw-gradient-to: #b8702f var(--tw-gradient-to-position);
}

.hover\:text-blue-700:hover {
  --tw-text-opacity: 1;
  color: rgb(29 78 216 / var(--tw-text-opacity));
}

.hover\:text-blue-800:hover {
  --tw-text-opacity: 1;
  color: rgb(30 64 175 / var(--tw-text-opacity));
}

.hover\:text-gray-500:hover {
  --tw-text-opacity: 1;
  color: rgb(107 114 128 / var(--tw-text-opacity));
}

.hover\:text-gray-800:hover {
  --tw-text-opacity: 1;
  color: rgb(31 41 55 / var(--tw-text-opacity));
}

.hover\:text-gray-900:hover {
  --tw-text-opacity: 1;
  color: rgb(17 24 39 / var(--tw-text-opacity));
}

.hover\:text-primary-600:hover {
  --tw-text-opacity: 1;
  color: rgb(214 131 56 / var(--tw-text-opacity));
}

.hover\:text-primary-700:hover {
  --tw-text-opacity: 1;
  color: rgb(184 112 47 / var(--tw-text-opacity));
}

.hover\:text-red-200:hover {
  --tw-text-opacity: 1;
  color: rgb(254 202 202 / var(--tw-text-opacity));
}

.hover\:text-red-700:hover {
  --tw-text-opacity: 1;
  color: rgb(185 28 28 / var(--tw-text-opacity));
}

.hover\:text-white:hover {
  --tw-text-opacity: 1;
  color: rgb(255 255 255 / var(--tw-text-opacity));
}

.hover\:underline:hover {
  text-decoration-line: underline;
}

.focus\:border-blue-500:focus {
  --tw-border-opacity: 1;
  border-color: rgb(59 130 246 / var(--tw-border-opacity));
}

.focus\:border-primary-500:focus {
  --tw-border-opacity: 1;
  border-color: rgb(244 149 65 / var(--tw-border-opacity));
}

.focus\:border-primary-600:focus {
  --tw-border-opacity: 1;
  border-color: rgb(214 131 56 / var(--tw-border-opacity));
}

.focus\:outline-none:focus {
  outline: 2px solid transparent;
  outline-offset: 2px;
}

.focus\:ring-2:focus {
  --tw-ring-offset-shadow: var(--tw-ring-inset) 0 0 0 var(--tw-ring-offset-width) var(--tw-ring-offset-color);
  --tw-ring-shadow: var(--tw-ring-inset) 0 0 0 calc(2px + var(--tw-ring-offset-width)) var(--tw-ring-color);
  box-shadow: var(--tw-ring-offset-shadow), var(--tw-ring-shadow), var(--tw-shadow, 0 0 #0000);
}

.focus\:ring-4:focus {
  --tw-ring-offset-shadow: var(--tw-ring-inset) 0 0 0 var(--tw-ring-offset-width) var(--tw-ring-offset-color);
  --tw-ring-shadow: var(--tw-ring-inset) 0 0 0 calc(4px + var(--tw-ring-offset-width)) var(--tw-ring-color);
  box-shadow: var(--tw-ring-offset-shadow), var(--tw-ring-shadow), var(--tw-shadow, 0 0 #0000);
}

.focus\:ring-blue-300:focus {
  --tw-ring-opacity: 1;
  --tw-ring-color: rgb(147 197 253 / var(--tw-ring-opacity));
}

.focus\:ring-blue-500:focus {
  --tw-ring-opacity: 1;
  --tw-ring-color: rgb(59 130 246 / var(--tw-ring-opacity));
}

.focus\:ring-gray-100:focus {
  --tw-ring-opacity: 1;
  --tw-ring-color: rgb(243 244 246 / var(--tw-ring-opacity));
}

.focus\:ring-gray-300:focus {
  --tw-ring-opacity: 1;
  --tw-ring-color: rgb(209 213 219 / var(--tw-ring-opacity));
}

.focus\:ring-gray-400:focus {
  --tw-ring-opacity: 1;
  --tw-ring-color: rgb(156 163 175 / var(--tw-ring-opacity));
}

.focus\:ring-green-300:focus {
  --tw-ring-opacity: 1;
  --tw-ring-color: rgb(134 239 172 / var(--tw-ring-opacity));
}

.focus\:ring-primary-200:focus {
  --tw-ring-opacity: 1;
  --tw-ring-color: rgb(251 203 116 / var(--tw-ring-opacity));
}

.focus\:ring-primary-300:focus {
  --tw-ring-opacity: 1;
  --tw-ring-color: rgb(248 185 99 / var(--tw-ring-opacity));
}

.focus\:ring-primary-500:focus {
  --tw-ring-opacity: 1;
  --tw-ring-color: rgb(244 149 65 / var(--tw-ring-opacity));
}

.focus\:ring-primary-600:focus {
  --tw-ring-opacity: 1;
  --tw-ring-color: rgb(214 131 56 / var(--tw-ring-opacity));
}

.focus\:ring-red-300:focus {
  --tw-ring-opacity: 1;
  --tw-ring-color: rgb(252 165 165 / var(--tw-ring-opacity));
}

.focus\:ring-red-500:focus {
  --tw-ring-opacity: 1;
  --tw-ring-color: rgb(239 68 68 / var(--tw-ring-opacity));
}

.focus\:ring-offset-2:focus {
  --tw-ring-offset-width: 2px;
}

.active\:scale-95:active {
  --tw-scale-x: .95;
  --tw-scale-y: .95;
  transform: translate(var(--tw-translate-x), var(--tw-translate-y)) rotate(var(--tw-rotate)) skewX(var(--tw-skew-x)) skewY(var(--tw-skew-y)) scaleX(var(--tw-scale-x)) scaleY(var(--tw-scale-y));
}

.dark\:divide-gray-600:is(.dark *) > :not([hidden]) ~ :not([hidden]) {
  --tw-divide-opacity: 1;
  border-color: rgb(75 85 99 / var(--tw-divide-opacity));
}

.dark\:divide-gray-700:is(.dark *) > :not([hidden]) ~ :not([hidden]) {
  --tw-divide-opacity: 1;
  border-color: rgb(55 65 81 / var(--tw-divide-opacity));
}

.dark\:border:is(.dark *) {
  border-width: 1px;
}

.dark\:border-blue-500:is(.dark *) {
  --tw-border-opacity: 1;
  border-color: rgb(59 130 246 / var(--tw-border-opacity));
}

.dark\:border-blue-800:is(.dark *) {
  --tw-border-opacity: 1;
  border-color: rgb(30 64 175 / var(--tw-border-opacity));
}

.dark\:border-gray-400:is(.dark *) {
  --tw-border-opacity: 1;
  border-color: rgb(156 163 175 / var(--tw-border-opacity));
}

.dark\:border-gray-600:is(.dark *) {
  --tw-border-opacity: 1;
  border-color: rgb(75 85 99 / var(--tw-border-opacity));
}

.dark\:border-gray-700:is(.dark *) {
  --tw-border-opacity: 1;
  border-color: rgb(55 65 81 / var(--tw-border-opacity));
}

.dark\:border-green-500:is(.dark *) {
  --tw-border-opacity: 1;
  border-color: rgb(34 197 94 / var(--tw-border-opacity));
}

.dark\:border-primary-500:is(.dark *) {
  --tw-border-opacity: 1;
  border-color: rgb(244 149 65 / var(--tw-border-opacity));
}

.dark\:border-primary-700:is(.dark *) {
  --tw-border-opacity: 1;
  border-color: rgb(184 112 47 / var(--tw-border-opacity));
}

.dark\:border-red-500:is(.dark *) {
  --tw-border-opacity: 1;
  border-color: rgb(239 68 68 / var(--tw-border-opacity));
}

.dark\:border-red-800:is(.dark *) {
  --tw-border-opacity: 1;
  border-color: rgb(153 27 27 / var(--tw-border-opacity));
}

.dark\:border-yellow-500:is(.dark *) {
  --tw-border-opacity: 1;
  border-color: rgb(234 179 8 / var(--tw-border-opacity));
}

.dark\:bg-blue-800:is(.dark *) {
  --tw-bg-opacity: 1;
  background-color: rgb(30 64 175 / var(--tw-bg-opacity));
}

.dark\:bg-blue-900:is(.dark *) {
  --tw-bg-opacity: 1;
  background-color: rgb(30 58 138 / var(--tw-bg-opacity));
}

<<<<<<< HEAD
.dark\:bg-blue-900\/20:is(.dark *) {
  background-color: rgb(30 58 138 / 0.2);
=======
.dark\:bg-blue-900\/50:is(.dark *) {
  background-color: rgb(30 58 138 / 0.5);
>>>>>>> 7253d1fe
}

.dark\:bg-gray-500:is(.dark *) {
  --tw-bg-opacity: 1;
  background-color: rgb(107 114 128 / var(--tw-bg-opacity));
}

.dark\:bg-gray-600:is(.dark *) {
  --tw-bg-opacity: 1;
  background-color: rgb(75 85 99 / var(--tw-bg-opacity));
}

.dark\:bg-gray-700:is(.dark *) {
  --tw-bg-opacity: 1;
  background-color: rgb(55 65 81 / var(--tw-bg-opacity));
}

.dark\:bg-gray-800:is(.dark *) {
  --tw-bg-opacity: 1;
  background-color: rgb(31 41 55 / var(--tw-bg-opacity));
}

.dark\:bg-gray-900:is(.dark *) {
  --tw-bg-opacity: 1;
  background-color: rgb(17 24 39 / var(--tw-bg-opacity));
}

.dark\:bg-green-600:is(.dark *) {
  --tw-bg-opacity: 1;
  background-color: rgb(22 163 74 / var(--tw-bg-opacity));
}

.dark\:bg-green-800:is(.dark *) {
  --tw-bg-opacity: 1;
  background-color: rgb(22 101 52 / var(--tw-bg-opacity));
}

.dark\:bg-primary-500:is(.dark *) {
  --tw-bg-opacity: 1;
  background-color: rgb(244 149 65 / var(--tw-bg-opacity));
}

.dark\:bg-primary-600:is(.dark *) {
  --tw-bg-opacity: 1;
  background-color: rgb(214 131 56 / var(--tw-bg-opacity));
}

.dark\:bg-primary-900:is(.dark *) {
  --tw-bg-opacity: 1;
  background-color: rgb(123 74 30 / var(--tw-bg-opacity));
}

.dark\:bg-red-600:is(.dark *) {
  --tw-bg-opacity: 1;
  background-color: rgb(220 38 38 / var(--tw-bg-opacity));
}

.dark\:bg-red-800:is(.dark *) {
  --tw-bg-opacity: 1;
  background-color: rgb(153 27 27 / var(--tw-bg-opacity));
}

.dark\:bg-red-900:is(.dark *) {
  --tw-bg-opacity: 1;
  background-color: rgb(127 29 29 / var(--tw-bg-opacity));
}

.dark\:bg-red-900\/20:is(.dark *) {
  background-color: rgb(127 29 29 / 0.2);
}

.dark\:bg-white:is(.dark *) {
  --tw-bg-opacity: 1;
  background-color: rgb(255 255 255 / var(--tw-bg-opacity));
}

.dark\:bg-yellow-800:is(.dark *) {
  --tw-bg-opacity: 1;
  background-color: rgb(133 77 14 / var(--tw-bg-opacity));
}

.dark\:bg-yellow-900:is(.dark *) {
  --tw-bg-opacity: 1;
  background-color: rgb(113 63 18 / var(--tw-bg-opacity));
}

.dark\:bg-blue-900\/20:is(.dark *) {
  background-color: rgb(30 58 138 / 0.2);
}

.dark\:bg-primary-900:is(.dark *) {
  --tw-bg-opacity: 1;
  background-color: rgb(123 74 30 / var(--tw-bg-opacity));
}

.dark\:bg-opacity-80:is(.dark *) {
  --tw-bg-opacity: 0.8;
}

.dark\:from-primary-400:is(.dark *) {
  --tw-gradient-from: #f6a752 var(--tw-gradient-from-position);
  --tw-gradient-to: rgb(246 167 82 / 0) var(--tw-gradient-to-position);
  --tw-gradient-stops: var(--tw-gradient-from), var(--tw-gradient-to);
}

.dark\:to-primary-500:is(.dark *) {
  --tw-gradient-to: #f49541 var(--tw-gradient-to-position);
}

.dark\:text-blue-200:is(.dark *) {
  --tw-text-opacity: 1;
  color: rgb(191 219 254 / var(--tw-text-opacity));
}

.dark\:text-blue-400:is(.dark *) {
  --tw-text-opacity: 1;
  color: rgb(96 165 250 / var(--tw-text-opacity));
}

.dark\:text-blue-500:is(.dark *) {
  --tw-text-opacity: 1;
  color: rgb(59 130 246 / var(--tw-text-opacity));
}

.dark\:text-gray-100:is(.dark *) {
  --tw-text-opacity: 1;
  color: rgb(243 244 246 / var(--tw-text-opacity));
}

.dark\:text-gray-200:is(.dark *) {
  --tw-text-opacity: 1;
  color: rgb(229 231 235 / var(--tw-text-opacity));
}

.dark\:text-gray-300:is(.dark *) {
  --tw-text-opacity: 1;
  color: rgb(209 213 219 / var(--tw-text-opacity));
}

.dark\:text-gray-400:is(.dark *) {
  --tw-text-opacity: 1;
  color: rgb(156 163 175 / var(--tw-text-opacity));
}

.dark\:text-gray-600:is(.dark *) {
  --tw-text-opacity: 1;
  color: rgb(75 85 99 / var(--tw-text-opacity));
}

.dark\:text-green-400:is(.dark *) {
  --tw-text-opacity: 1;
  color: rgb(74 222 128 / var(--tw-text-opacity));
}

.dark\:text-primary-200:is(.dark *) {
  --tw-text-opacity: 1;
  color: rgb(251 203 116 / var(--tw-text-opacity));
}

.dark\:text-primary-400:is(.dark *) {
  --tw-text-opacity: 1;
  color: rgb(246 167 82 / var(--tw-text-opacity));
}

.dark\:text-primary-500:is(.dark *) {
  --tw-text-opacity: 1;
  color: rgb(244 149 65 / var(--tw-text-opacity));
}

.dark\:text-red-200:is(.dark *) {
  --tw-text-opacity: 1;
  color: rgb(254 202 202 / var(--tw-text-opacity));
}

.dark\:text-red-400:is(.dark *) {
  --tw-text-opacity: 1;
  color: rgb(248 113 113 / var(--tw-text-opacity));
}

.dark\:text-white:is(.dark *) {
  --tw-text-opacity: 1;
  color: rgb(255 255 255 / var(--tw-text-opacity));
}

.dark\:text-yellow-100:is(.dark *) {
  --tw-text-opacity: 1;
  color: rgb(254 249 195 / var(--tw-text-opacity));
}

.dark\:text-yellow-400:is(.dark *) {
  --tw-text-opacity: 1;
  color: rgb(250 204 21 / var(--tw-text-opacity));
}

.dark\:placeholder-gray-400:is(.dark *)::-moz-placeholder {
  --tw-placeholder-opacity: 1;
  color: rgb(156 163 175 / var(--tw-placeholder-opacity));
}

.dark\:placeholder-gray-400:is(.dark *)::placeholder {
  --tw-placeholder-opacity: 1;
  color: rgb(156 163 175 / var(--tw-placeholder-opacity));
}

.dark\:ring-offset-gray-800:is(.dark *) {
  --tw-ring-offset-color: #1f2937;
}

.dark\:hover\:bg-blue-500:hover:is(.dark *) {
  --tw-bg-opacity: 1;
  background-color: rgb(59 130 246 / var(--tw-bg-opacity));
}

.dark\:hover\:bg-gray-500:hover:is(.dark *) {
  --tw-bg-opacity: 1;
  background-color: rgb(107 114 128 / var(--tw-bg-opacity));
}

.dark\:hover\:bg-gray-600:hover:is(.dark *) {
  --tw-bg-opacity: 1;
  background-color: rgb(75 85 99 / var(--tw-bg-opacity));
}

.dark\:hover\:bg-gray-700:hover:is(.dark *) {
  --tw-bg-opacity: 1;
  background-color: rgb(55 65 81 / var(--tw-bg-opacity));
}

.dark\:hover\:bg-gray-800:hover:is(.dark *) {
  --tw-bg-opacity: 1;
  background-color: rgb(31 41 55 / var(--tw-bg-opacity));
}

.dark\:hover\:bg-green-700:hover:is(.dark *) {
  --tw-bg-opacity: 1;
  background-color: rgb(21 128 61 / var(--tw-bg-opacity));
}

.dark\:hover\:bg-primary-600:hover:is(.dark *) {
  --tw-bg-opacity: 1;
  background-color: rgb(214 131 56 / var(--tw-bg-opacity));
}

.dark\:hover\:bg-primary-700:hover:is(.dark *) {
  --tw-bg-opacity: 1;
  background-color: rgb(184 112 47 / var(--tw-bg-opacity));
}

.dark\:hover\:bg-red-700:hover:is(.dark *) {
  --tw-bg-opacity: 1;
  background-color: rgb(185 28 28 / var(--tw-bg-opacity));
}

.dark\:hover\:from-primary-500:hover:is(.dark *) {
  --tw-gradient-from: #f49541 var(--tw-gradient-from-position);
  --tw-gradient-to: rgb(244 149 65 / 0) var(--tw-gradient-to-position);
  --tw-gradient-stops: var(--tw-gradient-from), var(--tw-gradient-to);
}

.dark\:hover\:to-primary-600:hover:is(.dark *) {
  --tw-gradient-to: #d68338 var(--tw-gradient-to-position);
}

.dark\:hover\:text-blue-200:hover:is(.dark *) {
  --tw-text-opacity: 1;
  color: rgb(191 219 254 / var(--tw-text-opacity));
}

.dark\:hover\:text-gray-200:hover:is(.dark *) {
  --tw-text-opacity: 1;
  color: rgb(229 231 235 / var(--tw-text-opacity));
}

.dark\:hover\:text-primary-500:hover:is(.dark *) {
  --tw-text-opacity: 1;
  color: rgb(244 149 65 / var(--tw-text-opacity));
}

.dark\:hover\:text-white:hover:is(.dark *) {
  --tw-text-opacity: 1;
  color: rgb(255 255 255 / var(--tw-text-opacity));
}

.dark\:focus\:border-blue-500:focus:is(.dark *) {
  --tw-border-opacity: 1;
  border-color: rgb(59 130 246 / var(--tw-border-opacity));
}

.dark\:focus\:border-primary-500:focus:is(.dark *) {
  --tw-border-opacity: 1;
  border-color: rgb(244 149 65 / var(--tw-border-opacity));
}

.dark\:focus\:ring-blue-500:focus:is(.dark *) {
  --tw-ring-opacity: 1;
  --tw-ring-color: rgb(59 130 246 / var(--tw-ring-opacity));
}

.dark\:focus\:ring-blue-600:focus:is(.dark *) {
  --tw-ring-opacity: 1;
  --tw-ring-color: rgb(37 99 235 / var(--tw-ring-opacity));
}

.dark\:focus\:ring-blue-800:focus:is(.dark *) {
  --tw-ring-opacity: 1;
  --tw-ring-color: rgb(30 64 175 / var(--tw-ring-opacity));
}

.dark\:focus\:ring-gray-600:focus:is(.dark *) {
  --tw-ring-opacity: 1;
  --tw-ring-color: rgb(75 85 99 / var(--tw-ring-opacity));
}

.dark\:focus\:ring-gray-700:focus:is(.dark *) {
  --tw-ring-opacity: 1;
  --tw-ring-color: rgb(55 65 81 / var(--tw-ring-opacity));
}

.dark\:focus\:ring-gray-800:focus:is(.dark *) {
  --tw-ring-opacity: 1;
  --tw-ring-color: rgb(31 41 55 / var(--tw-ring-opacity));
}

.dark\:focus\:ring-green-800:focus:is(.dark *) {
  --tw-ring-opacity: 1;
  --tw-ring-color: rgb(22 101 52 / var(--tw-ring-opacity));
}

.dark\:focus\:ring-primary-500:focus:is(.dark *) {
  --tw-ring-opacity: 1;
  --tw-ring-color: rgb(244 149 65 / var(--tw-ring-opacity));
}

.dark\:focus\:ring-primary-600:focus:is(.dark *) {
  --tw-ring-opacity: 1;
  --tw-ring-color: rgb(214 131 56 / var(--tw-ring-opacity));
}

.dark\:focus\:ring-primary-800:focus:is(.dark *) {
  --tw-ring-opacity: 1;
  --tw-ring-color: rgb(154 93 38 / var(--tw-ring-opacity));
}

.dark\:focus\:ring-primary-900:focus:is(.dark *) {
  --tw-ring-opacity: 1;
  --tw-ring-color: rgb(123 74 30 / var(--tw-ring-opacity));
}

.dark\:focus\:ring-red-800:focus:is(.dark *) {
  --tw-ring-opacity: 1;
  --tw-ring-color: rgb(153 27 27 / var(--tw-ring-opacity));
}

.dark\:focus\:ring-red-900:focus:is(.dark *) {
  --tw-ring-opacity: 1;
  --tw-ring-color: rgb(127 29 29 / var(--tw-ring-opacity));
}

@media (min-width: 640px) {
  .sm\:-top-2 {
    top: -0.5rem;
  }

  .sm\:col-span-3 {
    grid-column: span 3 / span 3;
  }

  .sm\:mb-0 {
    margin-bottom: 0px;
  }

  .sm\:ml-1 {
    margin-left: 0.25rem;
  }

  .sm\:mr-4 {
    margin-right: 1rem;
  }

  .sm\:inline-block {
    display: inline-block;
  }

  .sm\:flex {
    display: flex;
  }

  .sm\:w-auto {
    width: auto;
  }

  .sm\:grid-cols-2 {
    grid-template-columns: repeat(2, minmax(0, 1fr));
  }

  .sm\:flex-row {
    flex-direction: row;
  }

  .sm\:items-center {
    align-items: center;
  }

  .sm\:justify-between {
    justify-content: space-between;
  }

  .sm\:rounded-lg {
    border-radius: 0.5rem;
  }

  .sm\:p-6 {
    padding: 1.5rem;
  }

  .sm\:p-8 {
    padding: 2rem;
  }

  .sm\:text-2xl {
    font-size: 1.5rem;
    line-height: 2rem;
  }

  .sm\:text-sm {
    font-size: 0.875rem;
    line-height: 1.25rem;
  }

  .sm\:shadow-xl {
    --tw-shadow: 0 20px 25px -5px rgb(0 0 0 / 0.1), 0 8px 10px -6px rgb(0 0 0 / 0.1);
    --tw-shadow-colored: 0 20px 25px -5px var(--tw-shadow-color), 0 8px 10px -6px var(--tw-shadow-color);
    box-shadow: var(--tw-ring-offset-shadow, 0 0 #0000), var(--tw-ring-shadow, 0 0 #0000), var(--tw-shadow);
  }
}

@media (min-width: 768px) {
  .md\:top-\[39px\] {
    top: 39px;
  }

  .md\:col-span-1 {
    grid-column: span 1 / span 1;
  }

  .md\:col-span-2 {
    grid-column: span 2 / span 2;
  }

  .md\:ml-2 {
    margin-left: 0.5rem;
  }

  .md\:inline {
    display: inline;
  }

  .md\:hidden {
    display: none;
  }

  .md\:h-screen {
    height: 100vh;
  }

  .md\:w-64 {
    width: 16rem;
  }

  .md\:grid-cols-2 {
    grid-template-columns: repeat(2, minmax(0, 1fr));
  }

  .md\:grid-cols-3 {
    grid-template-columns: repeat(3, minmax(0, 1fr));
  }

  .md\:grid-cols-4 {
    grid-template-columns: repeat(4, minmax(0, 1fr));
  }

  .md\:gap-4 {
    gap: 1rem;
  }

  .md\:space-x-2 > :not([hidden]) ~ :not([hidden]) {
    --tw-space-x-reverse: 0;
    margin-right: calc(0.5rem * var(--tw-space-x-reverse));
    margin-left: calc(0.5rem * calc(1 - var(--tw-space-x-reverse)));
  }
}

@media (min-width: 1024px) {
  .lg\:fixed {
    position: fixed;
  }

  .lg\:relative {
    position: relative;
  }

  .lg\:order-1 {
    order: 1;
  }

  .lg\:order-2 {
    order: 2;
  }

  .lg\:col-span-1 {
    grid-column: span 1 / span 1;
  }

  .lg\:col-span-2 {
    grid-column: span 2 / span 2;
  }

  .lg\:mb-0 {
    margin-bottom: 0px;
  }

  .lg\:mb-16 {
    margin-bottom: 4rem;
  }

  .lg\:mr-8 {
    margin-right: 2rem;
  }

  .lg\:ms-4 {
    margin-inline-start: 1rem;
  }

  .lg\:mt-0 {
    margin-top: 0px;
  }

  .lg\:mt-16 {
    margin-top: 4rem;
  }

  .lg\:block {
    display: block;
  }

  .lg\:flex {
    display: flex;
  }

  .lg\:hidden {
    display: none;
  }

  .lg\:min-h-screen {
    min-height: 100vh;
  }

  .lg\:w-1\/2 {
    width: 50%;
  }

  .lg\:w-auto {
    width: auto;
  }

  .lg\:max-w-4xl {
    max-width: 56rem;
  }

  .lg\:max-w-xl {
    max-width: 36rem;
  }

  .lg\:grid-cols-3 {
    grid-template-columns: repeat(3, minmax(0, 1fr));
  }

  .lg\:flex-row {
    flex-direction: row;
  }

  .lg\:items-center {
    align-items: center;
  }

  .lg\:justify-center {
    justify-content: center;
  }

  .lg\:gap-4 {
    gap: 1rem;
  }

  .lg\:overflow-hidden {
    overflow: hidden;
  }

  .lg\:rounded-lg {
    border-radius: 0.5rem;
  }

  .lg\:border-0 {
    border-width: 0px;
  }

  .lg\:bg-transparent {
    background-color: transparent;
  }

  .lg\:bg-white {
    --tw-bg-opacity: 1;
    background-color: rgb(255 255 255 / var(--tw-bg-opacity));
  }

  .lg\:px-8 {
    padding-left: 2rem;
    padding-right: 2rem;
  }

  .lg\:py-12 {
    padding-top: 3rem;
    padding-bottom: 3rem;
  }

  .lg\:pb-4 {
    padding-bottom: 1rem;
  }

  .lg\:pt-6 {
    padding-top: 1.5rem;
  }

  .lg\:shadow-none {
    --tw-shadow: 0 0 #0000;
    --tw-shadow-colored: 0 0 #0000;
    box-shadow: var(--tw-ring-offset-shadow, 0 0 #0000), var(--tw-ring-shadow, 0 0 #0000), var(--tw-shadow);
  }

  .lg\:shadow-xl {
    --tw-shadow: 0 20px 25px -5px rgb(0 0 0 / 0.1), 0 8px 10px -6px rgb(0 0 0 / 0.1);
    --tw-shadow-colored: 0 20px 25px -5px var(--tw-shadow-color), 0 8px 10px -6px var(--tw-shadow-color);
    box-shadow: var(--tw-ring-offset-shadow, 0 0 #0000), var(--tw-ring-shadow, 0 0 #0000), var(--tw-shadow);
  }

  .lg\:dark\:bg-gray-800:is(.dark *) {
    --tw-bg-opacity: 1;
    background-color: rgb(31 41 55 / var(--tw-bg-opacity));
  }

  .lg\:dark\:bg-transparent:is(.dark *) {
    background-color: transparent;
  }
}

@media (min-width: 1280px) {
  .xl\:mb-2 {
    margin-bottom: 0.5rem;
  }

  .xl\:mb-4 {
    margin-bottom: 1rem;
  }

  .xl\:grid-cols-3 {
    grid-template-columns: repeat(3, minmax(0, 1fr));
  }

  .xl\:grid-cols-6 {
    grid-template-columns: repeat(6, minmax(0, 1fr));
  }

  .xl\:gap-4 {
    gap: 1rem;
  }

  .xl\:space-x-8 > :not([hidden]) ~ :not([hidden]) {
    --tw-space-x-reverse: 0;
    margin-right: calc(2rem * var(--tw-space-x-reverse));
    margin-left: calc(2rem * calc(1 - var(--tw-space-x-reverse)));
  }
}

@media (min-width: 1536px) {
  .\32xl\:col-span-2 {
    grid-column: span 2 / span 2;
  }

  .\32xl\:mb-0 {
    margin-bottom: 0px;
  }
}<|MERGE_RESOLUTION|>--- conflicted
+++ resolved
@@ -1337,15 +1337,14 @@
   border-top-width: 2px;
 }
 
-<<<<<<< HEAD
 .border-blue-200 {
   --tw-border-opacity: 1;
   border-color: rgb(191 219 254 / var(--tw-border-opacity));
-=======
+}
+
 .border-blue-300 {
   --tw-border-opacity: 1;
   border-color: rgb(147 197 253 / var(--tw-border-opacity));
->>>>>>> 7253d1fe
 }
 
 .border-blue-700 {
@@ -2407,13 +2406,13 @@
   background-color: rgb(30 58 138 / var(--tw-bg-opacity));
 }
 
-<<<<<<< HEAD
 .dark\:bg-blue-900\/20:is(.dark *) {
   background-color: rgb(30 58 138 / 0.2);
-=======
+}
+
 .dark\:bg-blue-900\/50:is(.dark *) {
   background-color: rgb(30 58 138 / 0.5);
->>>>>>> 7253d1fe
+
 }
 
 .dark\:bg-gray-500:is(.dark *) {
