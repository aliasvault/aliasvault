--- conflicted
+++ resolved
@@ -201,11 +201,6 @@
     }
 
     /// <summary>
-<<<<<<< HEAD
-<<<<<<< Updated upstream
-=======
-=======
->>>>>>> 3d23731f
     /// Load all entries from database.
     /// </summary>
     /// <returns>Alias object.</returns>
@@ -217,21 +212,14 @@
         .Include(x => x.Passwords)
         .Include(x => x.Alias)
         .Include(x => x.Service)
-<<<<<<< HEAD
         .Include(x => x.Attachments)
         .AsSplitQuery()
-=======
->>>>>>> 3d23731f
         .ToListAsync();
 
         return loginObject;
     }
 
     /// <summary>
-<<<<<<< HEAD
->>>>>>> Stashed changes
-=======
->>>>>>> 3d23731f
     /// Get list with all login entries.
     /// </summary>
     /// <returns>List of CredentialListEntry objects.</returns>
